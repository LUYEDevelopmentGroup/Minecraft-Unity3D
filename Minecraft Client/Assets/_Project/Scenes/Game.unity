%YAML 1.1
%TAG !u! tag:unity3d.com,2011:
--- !u!29 &1
OcclusionCullingSettings:
  m_ObjectHideFlags: 0
  serializedVersion: 2
  m_OcclusionBakeSettings:
    smallestOccluder: 5
    smallestHole: 0.25
    backfaceThreshold: 100
  m_SceneGUID: 00000000000000000000000000000000
  m_OcclusionCullingData: {fileID: 0}
--- !u!104 &2
RenderSettings:
  m_ObjectHideFlags: 0
  serializedVersion: 9
  m_Fog: 0
  m_FogColor: {r: 0.5, g: 0.5, b: 0.5, a: 1}
  m_FogMode: 3
  m_FogDensity: 0.01
  m_LinearFogStart: 0
  m_LinearFogEnd: 300
  m_AmbientSkyColor: {r: 0.42550048, g: 0.4553126, b: 0.5176471, a: 1}
  m_AmbientEquatorColor: {r: 0.114, g: 0.125, b: 0.133, a: 1}
  m_AmbientGroundColor: {r: 0.047, g: 0.043, b: 0.035, a: 1}
  m_AmbientIntensity: 1
  m_AmbientMode: 1
  m_SubtractiveShadowColor: {r: 0.42, g: 0.478, b: 0.627, a: 1}
  m_SkyboxMaterial: {fileID: 10304, guid: 0000000000000000f000000000000000, type: 0}
  m_HaloStrength: 0.5
  m_FlareStrength: 1
  m_FlareFadeSpeed: 3
  m_HaloTexture: {fileID: 0}
  m_SpotCookie: {fileID: 10001, guid: 0000000000000000e000000000000000, type: 0}
  m_DefaultReflectionMode: 0
  m_DefaultReflectionResolution: 128
  m_ReflectionBounces: 1
  m_ReflectionIntensity: 1
  m_CustomReflection: {fileID: 0}
  m_Sun: {fileID: 0}
  m_IndirectSpecularColor: {r: 0, g: 0, b: 0, a: 1}
  m_UseRadianceAmbientProbe: 0
--- !u!157 &3
LightmapSettings:
  m_ObjectHideFlags: 0
  serializedVersion: 11
  m_GIWorkflowMode: 1
  m_GISettings:
    serializedVersion: 2
    m_BounceScale: 1
    m_IndirectOutputScale: 1
    m_AlbedoBoost: 1
    m_EnvironmentLightingMode: 0
    m_EnableBakedLightmaps: 0
    m_EnableRealtimeLightmaps: 1
  m_LightmapEditorSettings:
    serializedVersion: 12
    m_Resolution: 2
    m_BakeResolution: 40
    m_AtlasSize: 1024
    m_AO: 0
    m_AOMaxDistance: 1
    m_CompAOExponent: 1
    m_CompAOExponentDirect: 0
    m_ExtractAmbientOcclusion: 0
    m_Padding: 2
    m_LightmapParameters: {fileID: 0}
    m_LightmapsBakeMode: 1
    m_TextureCompression: 1
    m_FinalGather: 0
    m_FinalGatherFiltering: 1
    m_FinalGatherRayCount: 256
    m_ReflectionCompression: 2
    m_MixedBakeMode: 2
    m_BakeBackend: 1
    m_PVRSampling: 1
    m_PVRDirectSampleCount: 32
    m_PVRSampleCount: 500
    m_PVRBounces: 2
    m_PVREnvironmentSampleCount: 500
    m_PVREnvironmentReferencePointCount: 2048
    m_PVRFilteringMode: 2
    m_PVRDenoiserTypeDirect: 0
    m_PVRDenoiserTypeIndirect: 0
    m_PVRDenoiserTypeAO: 0
    m_PVRFilterTypeDirect: 0
    m_PVRFilterTypeIndirect: 0
    m_PVRFilterTypeAO: 0
    m_PVREnvironmentMIS: 0
    m_PVRCulling: 1
    m_PVRFilteringGaussRadiusDirect: 1
    m_PVRFilteringGaussRadiusIndirect: 5
    m_PVRFilteringGaussRadiusAO: 2
    m_PVRFilteringAtrousPositionSigmaDirect: 0.5
    m_PVRFilteringAtrousPositionSigmaIndirect: 2
    m_PVRFilteringAtrousPositionSigmaAO: 1
    m_ShowResolutionOverlay: 1
    m_ExportTrainingData: 0
  m_LightingDataAsset: {fileID: 0}
  m_UseShadowmask: 1
--- !u!196 &4
NavMeshSettings:
  serializedVersion: 2
  m_ObjectHideFlags: 0
  m_BuildSettings:
    serializedVersion: 2
    agentTypeID: 0
    agentRadius: 0.5
    agentHeight: 2
    agentSlope: 45
    agentClimb: 0.4
    ledgeDropHeight: 0
    maxJumpAcrossDistance: 0
    minRegionArea: 2
    manualCellSize: 0
    cellSize: 0.16666667
    manualTileSize: 0
    tileSize: 256
    accuratePlacement: 0
    debug:
      m_Flags: 0
  m_NavMeshData: {fileID: 0}
--- !u!1 &11120083
GameObject:
  m_ObjectHideFlags: 0
  m_CorrespondingSourceObject: {fileID: 0}
  m_PrefabInstance: {fileID: 0}
  m_PrefabAsset: {fileID: 0}
  serializedVersion: 6
  m_Component:
  - component: {fileID: 11120084}
  - component: {fileID: 11120087}
  - component: {fileID: 11120086}
  - component: {fileID: 11120085}
  m_Layer: 0
  m_Name: Cube (6)
  m_TagString: Untagged
  m_Icon: {fileID: 0}
  m_NavMeshLayer: 0
  m_StaticEditorFlags: 0
  m_IsActive: 1
--- !u!4 &11120084
Transform:
  m_ObjectHideFlags: 0
  m_CorrespondingSourceObject: {fileID: 0}
  m_PrefabInstance: {fileID: 0}
  m_PrefabAsset: {fileID: 0}
  m_GameObject: {fileID: 11120083}
  m_LocalRotation: {x: -0, y: -0, z: -0, w: 1}
  m_LocalPosition: {x: -2, y: 0, z: 0}
  m_LocalScale: {x: 1, y: 1, z: 1}
  m_Children: []
  m_Father: {fileID: 1583254043}
  m_RootOrder: 6
  m_LocalEulerAnglesHint: {x: 0, y: 0, z: 0}
--- !u!65 &11120085
BoxCollider:
  m_ObjectHideFlags: 0
  m_CorrespondingSourceObject: {fileID: 0}
  m_PrefabInstance: {fileID: 0}
  m_PrefabAsset: {fileID: 0}
  m_GameObject: {fileID: 11120083}
  m_Material: {fileID: 0}
  m_IsTrigger: 0
  m_Enabled: 1
  serializedVersion: 2
  m_Size: {x: 1, y: 1, z: 1}
  m_Center: {x: 0, y: 0, z: 0}
--- !u!23 &11120086
MeshRenderer:
  m_ObjectHideFlags: 0
  m_CorrespondingSourceObject: {fileID: 0}
  m_PrefabInstance: {fileID: 0}
  m_PrefabAsset: {fileID: 0}
  m_GameObject: {fileID: 11120083}
  m_Enabled: 1
  m_CastShadows: 1
  m_ReceiveShadows: 1
  m_DynamicOccludee: 1
  m_MotionVectors: 1
  m_LightProbeUsage: 1
  m_ReflectionProbeUsage: 1
  m_RenderingLayerMask: 1
  m_RendererPriority: 0
  m_Materials:
  - {fileID: 10303, guid: 0000000000000000f000000000000000, type: 0}
  m_StaticBatchInfo:
    firstSubMesh: 0
    subMeshCount: 0
  m_StaticBatchRoot: {fileID: 0}
  m_ProbeAnchor: {fileID: 0}
  m_LightProbeVolumeOverride: {fileID: 0}
  m_ScaleInLightmap: 1
  m_PreserveUVs: 0
  m_IgnoreNormalsForChartDetection: 0
  m_ImportantGI: 0
  m_StitchLightmapSeams: 0
  m_SelectedEditorRenderState: 3
  m_MinimumChartSize: 4
  m_AutoUVMaxDistance: 0.5
  m_AutoUVMaxAngle: 89
  m_LightmapParameters: {fileID: 0}
  m_SortingLayerID: 0
  m_SortingLayer: 0
  m_SortingOrder: 0
--- !u!33 &11120087
MeshFilter:
  m_ObjectHideFlags: 0
  m_CorrespondingSourceObject: {fileID: 0}
  m_PrefabInstance: {fileID: 0}
  m_PrefabAsset: {fileID: 0}
  m_GameObject: {fileID: 11120083}
  m_Mesh: {fileID: 10202, guid: 0000000000000000e000000000000000, type: 0}
--- !u!1 &23214441
GameObject:
  m_ObjectHideFlags: 0
  m_CorrespondingSourceObject: {fileID: 0}
  m_PrefabInstance: {fileID: 0}
  m_PrefabAsset: {fileID: 0}
  serializedVersion: 6
  m_Component:
  - component: {fileID: 23214445}
  - component: {fileID: 23214444}
  - component: {fileID: 23214443}
  - component: {fileID: 23214442}
  m_Layer: 5
  m_Name: Main Canvas
  m_TagString: Untagged
  m_Icon: {fileID: 0}
  m_NavMeshLayer: 0
  m_StaticEditorFlags: 0
  m_IsActive: 1
--- !u!114 &23214442
MonoBehaviour:
  m_ObjectHideFlags: 0
  m_CorrespondingSourceObject: {fileID: 0}
  m_PrefabInstance: {fileID: 0}
  m_PrefabAsset: {fileID: 0}
  m_GameObject: {fileID: 23214441}
  m_Enabled: 1
  m_EditorHideFlags: 0
  m_Script: {fileID: 1301386320, guid: f70555f144d8491a825f0804e09c671c, type: 3}
  m_Name: 
  m_EditorClassIdentifier: 
  m_IgnoreReversedGraphics: 1
  m_BlockingObjects: 0
  m_BlockingMask:
    serializedVersion: 2
    m_Bits: 4294967295
--- !u!114 &23214443
MonoBehaviour:
  m_ObjectHideFlags: 0
  m_CorrespondingSourceObject: {fileID: 0}
  m_PrefabInstance: {fileID: 0}
  m_PrefabAsset: {fileID: 0}
  m_GameObject: {fileID: 23214441}
  m_Enabled: 1
  m_EditorHideFlags: 0
  m_Script: {fileID: 1980459831, guid: f70555f144d8491a825f0804e09c671c, type: 3}
  m_Name: 
  m_EditorClassIdentifier: 
  m_UiScaleMode: 1
  m_ReferencePixelsPerUnit: 100
  m_ScaleFactor: 1
  m_ReferenceResolution: {x: 1920, y: 1080}
  m_ScreenMatchMode: 0
  m_MatchWidthOrHeight: 0.5
  m_PhysicalUnit: 3
  m_FallbackScreenDPI: 96
  m_DefaultSpriteDPI: 96
  m_DynamicPixelsPerUnit: 1
--- !u!223 &23214444
Canvas:
  m_ObjectHideFlags: 0
  m_CorrespondingSourceObject: {fileID: 0}
  m_PrefabInstance: {fileID: 0}
  m_PrefabAsset: {fileID: 0}
  m_GameObject: {fileID: 23214441}
  m_Enabled: 1
  serializedVersion: 3
  m_RenderMode: 0
  m_Camera: {fileID: 0}
  m_PlaneDistance: 100
  m_PixelPerfect: 0
  m_ReceivesEvents: 1
  m_OverrideSorting: 0
  m_OverridePixelPerfect: 0
  m_SortingBucketNormalizedSize: 0
  m_AdditionalShaderChannelsFlag: 25
  m_SortingLayerID: 0
  m_SortingOrder: 0
  m_TargetDisplay: 0
--- !u!224 &23214445
RectTransform:
  m_ObjectHideFlags: 0
  m_CorrespondingSourceObject: {fileID: 0}
  m_PrefabInstance: {fileID: 0}
  m_PrefabAsset: {fileID: 0}
  m_GameObject: {fileID: 23214441}
  m_LocalRotation: {x: 0, y: 0, z: 0, w: 1}
  m_LocalPosition: {x: 0, y: 0, z: 0}
  m_LocalScale: {x: 0, y: 0, z: 0}
  m_Children:
  - {fileID: 1933294539}
  - {fileID: 38015107}
  m_Father: {fileID: 0}
  m_RootOrder: 3
  m_LocalEulerAnglesHint: {x: 0, y: 0, z: 0}
  m_AnchorMin: {x: 0, y: 0}
  m_AnchorMax: {x: 0, y: 0}
  m_AnchoredPosition: {x: 0, y: 0}
  m_SizeDelta: {x: 0, y: 0}
  m_Pivot: {x: 0, y: 0}
--- !u!1 &34981861
GameObject:
  m_ObjectHideFlags: 0
  m_CorrespondingSourceObject: {fileID: 0}
  m_PrefabInstance: {fileID: 0}
  m_PrefabAsset: {fileID: 0}
  serializedVersion: 6
  m_Component:
  - component: {fileID: 34981862}
  - component: {fileID: 34981865}
  - component: {fileID: 34981864}
  - component: {fileID: 34981863}
  m_Layer: 0
  m_Name: Cube (8)
  m_TagString: Untagged
  m_Icon: {fileID: 0}
  m_NavMeshLayer: 0
  m_StaticEditorFlags: 0
  m_IsActive: 1
--- !u!4 &34981862
Transform:
  m_ObjectHideFlags: 0
  m_CorrespondingSourceObject: {fileID: 0}
  m_PrefabInstance: {fileID: 0}
  m_PrefabAsset: {fileID: 0}
  m_GameObject: {fileID: 34981861}
  m_LocalRotation: {x: -0, y: -0, z: -0, w: 1}
  m_LocalPosition: {x: -2, y: 0, z: 1}
  m_LocalScale: {x: 1, y: 1, z: 1}
  m_Children: []
  m_Father: {fileID: 1583254043}
  m_RootOrder: 7
  m_LocalEulerAnglesHint: {x: 0, y: 0, z: 0}
--- !u!65 &34981863
BoxCollider:
  m_ObjectHideFlags: 0
  m_CorrespondingSourceObject: {fileID: 0}
  m_PrefabInstance: {fileID: 0}
  m_PrefabAsset: {fileID: 0}
  m_GameObject: {fileID: 34981861}
  m_Material: {fileID: 0}
  m_IsTrigger: 0
  m_Enabled: 1
  serializedVersion: 2
  m_Size: {x: 1, y: 1, z: 1}
  m_Center: {x: 0, y: 0, z: 0}
--- !u!23 &34981864
MeshRenderer:
  m_ObjectHideFlags: 0
  m_CorrespondingSourceObject: {fileID: 0}
  m_PrefabInstance: {fileID: 0}
  m_PrefabAsset: {fileID: 0}
  m_GameObject: {fileID: 34981861}
  m_Enabled: 1
  m_CastShadows: 1
  m_ReceiveShadows: 1
  m_DynamicOccludee: 1
  m_MotionVectors: 1
  m_LightProbeUsage: 1
  m_ReflectionProbeUsage: 1
  m_RenderingLayerMask: 1
  m_RendererPriority: 0
  m_Materials:
  - {fileID: 10303, guid: 0000000000000000f000000000000000, type: 0}
  m_StaticBatchInfo:
    firstSubMesh: 0
    subMeshCount: 0
  m_StaticBatchRoot: {fileID: 0}
  m_ProbeAnchor: {fileID: 0}
  m_LightProbeVolumeOverride: {fileID: 0}
  m_ScaleInLightmap: 1
  m_PreserveUVs: 0
  m_IgnoreNormalsForChartDetection: 0
  m_ImportantGI: 0
  m_StitchLightmapSeams: 0
  m_SelectedEditorRenderState: 3
  m_MinimumChartSize: 4
  m_AutoUVMaxDistance: 0.5
  m_AutoUVMaxAngle: 89
  m_LightmapParameters: {fileID: 0}
  m_SortingLayerID: 0
  m_SortingLayer: 0
  m_SortingOrder: 0
--- !u!33 &34981865
MeshFilter:
  m_ObjectHideFlags: 0
  m_CorrespondingSourceObject: {fileID: 0}
  m_PrefabInstance: {fileID: 0}
  m_PrefabAsset: {fileID: 0}
  m_GameObject: {fileID: 34981861}
  m_Mesh: {fileID: 10202, guid: 0000000000000000e000000000000000, type: 0}
--- !u!1 &38015106
GameObject:
  m_ObjectHideFlags: 0
  m_CorrespondingSourceObject: {fileID: 0}
  m_PrefabInstance: {fileID: 0}
  m_PrefabAsset: {fileID: 0}
  serializedVersion: 6
  m_Component:
  - component: {fileID: 38015107}
  - component: {fileID: 38015108}
  - component: {fileID: 38015112}
  m_Layer: 5
  m_Name: Player List
  m_TagString: Untagged
  m_Icon: {fileID: 0}
  m_NavMeshLayer: 0
  m_StaticEditorFlags: 0
  m_IsActive: 1
--- !u!224 &38015107
RectTransform:
  m_ObjectHideFlags: 0
  m_CorrespondingSourceObject: {fileID: 0}
  m_PrefabInstance: {fileID: 0}
  m_PrefabAsset: {fileID: 0}
  m_GameObject: {fileID: 38015106}
  m_LocalRotation: {x: 0, y: 0, z: 0, w: 1}
  m_LocalPosition: {x: 0, y: 0, z: 0}
  m_LocalScale: {x: 1, y: 1, z: 1}
  m_Children:
  - {fileID: 1968976372}
  m_Father: {fileID: 23214445}
  m_RootOrder: 1
  m_LocalEulerAnglesHint: {x: 0, y: 0, z: 0}
<<<<<<< HEAD
  m_AnchorMin: {x: 0.5, y: 1}
  m_AnchorMax: {x: 0.5, y: 1}
  m_AnchoredPosition: {x: 0, y: -135}
  m_SizeDelta: {x: 500, y: 270}
  m_Pivot: {x: 0.5, y: 0.5}
=======
  m_AnchorMin: {x: 0, y: 0}
  m_AnchorMax: {x: 1, y: 1}
  m_AnchoredPosition: {x: 0, y: 0}
  m_SizeDelta: {x: 0, y: 0}
  m_Pivot: {x: 0.5, y: 1}
>>>>>>> 1817f15a
--- !u!114 &38015108
MonoBehaviour:
  m_ObjectHideFlags: 0
  m_CorrespondingSourceObject: {fileID: 0}
  m_PrefabInstance: {fileID: 0}
  m_PrefabAsset: {fileID: 0}
  m_GameObject: {fileID: 38015106}
  m_Enabled: 1
  m_EditorHideFlags: 0
  m_Script: {fileID: 11500000, guid: 09440b5b6c9cfd94dab6846dbddd0df8, type: 3}
  m_Name: 
  m_EditorClassIdentifier: 
  PlayerListPanel: {fileID: 1968976371}
  PlayerListKey: 9
<<<<<<< HEAD
  playerListEntryPrefab: {fileID: 6281303160580220764, guid: 32c1fd2ca2f7623419858746799791f7,
    type: 3}
=======
--- !u!222 &38015112
CanvasRenderer:
  m_ObjectHideFlags: 0
  m_CorrespondingSourceObject: {fileID: 0}
  m_PrefabInstance: {fileID: 0}
  m_PrefabAsset: {fileID: 0}
  m_GameObject: {fileID: 38015106}
  m_CullTransparentMesh: 0
>>>>>>> 1817f15a
--- !u!1 &60631902
GameObject:
  m_ObjectHideFlags: 0
  m_CorrespondingSourceObject: {fileID: 0}
  m_PrefabInstance: {fileID: 0}
  m_PrefabAsset: {fileID: 0}
  serializedVersion: 6
  m_Component:
  - component: {fileID: 60631903}
  - component: {fileID: 60631906}
  - component: {fileID: 60631905}
  - component: {fileID: 60631904}
  m_Layer: 0
  m_Name: Cube (11)
  m_TagString: Untagged
  m_Icon: {fileID: 0}
  m_NavMeshLayer: 0
  m_StaticEditorFlags: 0
  m_IsActive: 1
--- !u!4 &60631903
Transform:
  m_ObjectHideFlags: 0
  m_CorrespondingSourceObject: {fileID: 0}
  m_PrefabInstance: {fileID: 0}
  m_PrefabAsset: {fileID: 0}
  m_GameObject: {fileID: 60631902}
  m_LocalRotation: {x: -0, y: -0, z: -0, w: 1}
  m_LocalPosition: {x: -2, y: 1, z: 1}
  m_LocalScale: {x: 1, y: 1, z: 1}
  m_Children: []
  m_Father: {fileID: 1583254043}
  m_RootOrder: 10
  m_LocalEulerAnglesHint: {x: 0, y: 0, z: 0}
--- !u!65 &60631904
BoxCollider:
  m_ObjectHideFlags: 0
  m_CorrespondingSourceObject: {fileID: 0}
  m_PrefabInstance: {fileID: 0}
  m_PrefabAsset: {fileID: 0}
  m_GameObject: {fileID: 60631902}
  m_Material: {fileID: 0}
  m_IsTrigger: 0
  m_Enabled: 1
  serializedVersion: 2
  m_Size: {x: 1, y: 1, z: 1}
  m_Center: {x: 0, y: 0, z: 0}
--- !u!23 &60631905
MeshRenderer:
  m_ObjectHideFlags: 0
  m_CorrespondingSourceObject: {fileID: 0}
  m_PrefabInstance: {fileID: 0}
  m_PrefabAsset: {fileID: 0}
  m_GameObject: {fileID: 60631902}
  m_Enabled: 1
  m_CastShadows: 1
  m_ReceiveShadows: 1
  m_DynamicOccludee: 1
  m_MotionVectors: 1
  m_LightProbeUsage: 1
  m_ReflectionProbeUsage: 1
  m_RenderingLayerMask: 1
  m_RendererPriority: 0
  m_Materials:
  - {fileID: 10303, guid: 0000000000000000f000000000000000, type: 0}
  m_StaticBatchInfo:
    firstSubMesh: 0
    subMeshCount: 0
  m_StaticBatchRoot: {fileID: 0}
  m_ProbeAnchor: {fileID: 0}
  m_LightProbeVolumeOverride: {fileID: 0}
  m_ScaleInLightmap: 1
  m_PreserveUVs: 0
  m_IgnoreNormalsForChartDetection: 0
  m_ImportantGI: 0
  m_StitchLightmapSeams: 0
  m_SelectedEditorRenderState: 3
  m_MinimumChartSize: 4
  m_AutoUVMaxDistance: 0.5
  m_AutoUVMaxAngle: 89
  m_LightmapParameters: {fileID: 0}
  m_SortingLayerID: 0
  m_SortingLayer: 0
  m_SortingOrder: 0
--- !u!33 &60631906
MeshFilter:
  m_ObjectHideFlags: 0
  m_CorrespondingSourceObject: {fileID: 0}
  m_PrefabInstance: {fileID: 0}
  m_PrefabAsset: {fileID: 0}
  m_GameObject: {fileID: 60631902}
  m_Mesh: {fileID: 10202, guid: 0000000000000000e000000000000000, type: 0}
--- !u!1 &166172976
GameObject:
  m_ObjectHideFlags: 0
  m_CorrespondingSourceObject: {fileID: 0}
  m_PrefabInstance: {fileID: 0}
  m_PrefabAsset: {fileID: 0}
  serializedVersion: 6
  m_Component:
  - component: {fileID: 166172977}
  - component: {fileID: 166172980}
  - component: {fileID: 166172979}
  - component: {fileID: 166172978}
  m_Layer: 0
  m_Name: Cube (1)
  m_TagString: Untagged
  m_Icon: {fileID: 0}
  m_NavMeshLayer: 0
  m_StaticEditorFlags: 0
  m_IsActive: 1
--- !u!4 &166172977
Transform:
  m_ObjectHideFlags: 0
  m_CorrespondingSourceObject: {fileID: 0}
  m_PrefabInstance: {fileID: 0}
  m_PrefabAsset: {fileID: 0}
  m_GameObject: {fileID: 166172976}
  m_LocalRotation: {x: -0, y: -0, z: -0, w: 1}
  m_LocalPosition: {x: 0, y: 0, z: -1}
  m_LocalScale: {x: 1, y: 1, z: 1}
  m_Children: []
  m_Father: {fileID: 1583254043}
  m_RootOrder: 1
  m_LocalEulerAnglesHint: {x: 0, y: 0, z: 0}
--- !u!65 &166172978
BoxCollider:
  m_ObjectHideFlags: 0
  m_CorrespondingSourceObject: {fileID: 0}
  m_PrefabInstance: {fileID: 0}
  m_PrefabAsset: {fileID: 0}
  m_GameObject: {fileID: 166172976}
  m_Material: {fileID: 0}
  m_IsTrigger: 0
  m_Enabled: 1
  serializedVersion: 2
  m_Size: {x: 1, y: 1, z: 1}
  m_Center: {x: 0, y: 0, z: 0}
--- !u!23 &166172979
MeshRenderer:
  m_ObjectHideFlags: 0
  m_CorrespondingSourceObject: {fileID: 0}
  m_PrefabInstance: {fileID: 0}
  m_PrefabAsset: {fileID: 0}
  m_GameObject: {fileID: 166172976}
  m_Enabled: 1
  m_CastShadows: 1
  m_ReceiveShadows: 1
  m_DynamicOccludee: 1
  m_MotionVectors: 1
  m_LightProbeUsage: 1
  m_ReflectionProbeUsage: 1
  m_RenderingLayerMask: 1
  m_RendererPriority: 0
  m_Materials:
  - {fileID: 10303, guid: 0000000000000000f000000000000000, type: 0}
  m_StaticBatchInfo:
    firstSubMesh: 0
    subMeshCount: 0
  m_StaticBatchRoot: {fileID: 0}
  m_ProbeAnchor: {fileID: 0}
  m_LightProbeVolumeOverride: {fileID: 0}
  m_ScaleInLightmap: 1
  m_PreserveUVs: 0
  m_IgnoreNormalsForChartDetection: 0
  m_ImportantGI: 0
  m_StitchLightmapSeams: 0
  m_SelectedEditorRenderState: 3
  m_MinimumChartSize: 4
  m_AutoUVMaxDistance: 0.5
  m_AutoUVMaxAngle: 89
  m_LightmapParameters: {fileID: 0}
  m_SortingLayerID: 0
  m_SortingLayer: 0
  m_SortingOrder: 0
--- !u!33 &166172980
MeshFilter:
  m_ObjectHideFlags: 0
  m_CorrespondingSourceObject: {fileID: 0}
  m_PrefabInstance: {fileID: 0}
  m_PrefabAsset: {fileID: 0}
  m_GameObject: {fileID: 166172976}
  m_Mesh: {fileID: 10202, guid: 0000000000000000e000000000000000, type: 0}
<<<<<<< HEAD
--- !u!1 &266405660
GameObject:
  m_ObjectHideFlags: 0
  m_CorrespondingSourceObject: {fileID: 0}
  m_PrefabInstance: {fileID: 0}
  m_PrefabAsset: {fileID: 0}
  serializedVersion: 6
  m_Component:
  - component: {fileID: 266405661}
  - component: {fileID: 266405663}
  - component: {fileID: 266405662}
  - component: {fileID: 266405664}
  m_Layer: 5
  m_Name: Panel
  m_TagString: Untagged
  m_Icon: {fileID: 0}
  m_NavMeshLayer: 0
  m_StaticEditorFlags: 0
  m_IsActive: 1
--- !u!224 &266405661
RectTransform:
  m_ObjectHideFlags: 0
  m_CorrespondingSourceObject: {fileID: 0}
  m_PrefabInstance: {fileID: 0}
  m_PrefabAsset: {fileID: 0}
  m_GameObject: {fileID: 266405660}
  m_LocalRotation: {x: 0, y: 0, z: 0, w: 1}
  m_LocalPosition: {x: 0, y: 0, z: 0}
  m_LocalScale: {x: 1, y: 1, z: 1}
  m_Children: []
  m_Father: {fileID: 38015107}
  m_RootOrder: 0
  m_LocalEulerAnglesHint: {x: 0, y: 0, z: 0}
  m_AnchorMin: {x: 0, y: 0}
  m_AnchorMax: {x: 1, y: 1}
  m_AnchoredPosition: {x: 0, y: 0}
  m_SizeDelta: {x: 0, y: 0}
  m_Pivot: {x: 0.5, y: 0.5}
--- !u!114 &266405662
MonoBehaviour:
  m_ObjectHideFlags: 0
  m_CorrespondingSourceObject: {fileID: 0}
  m_PrefabInstance: {fileID: 0}
  m_PrefabAsset: {fileID: 0}
  m_GameObject: {fileID: 266405660}
  m_Enabled: 1
  m_EditorHideFlags: 0
  m_Script: {fileID: -765806418, guid: f70555f144d8491a825f0804e09c671c, type: 3}
  m_Name: 
  m_EditorClassIdentifier: 
  m_Material: {fileID: 0}
  m_Color: {r: 1, g: 1, b: 1, a: 0.392}
  m_RaycastTarget: 1
  m_OnCullStateChanged:
    m_PersistentCalls:
      m_Calls: []
    m_TypeName: UnityEngine.UI.MaskableGraphic+CullStateChangedEvent, UnityEngine.UI,
      Version=1.0.0.0, Culture=neutral, PublicKeyToken=null
  m_Sprite: {fileID: 0}
  m_Type: 1
  m_PreserveAspect: 0
  m_FillCenter: 1
  m_FillMethod: 4
  m_FillAmount: 1
  m_FillClockwise: 1
  m_FillOrigin: 0
  m_UseSpriteMesh: 0
--- !u!222 &266405663
CanvasRenderer:
  m_ObjectHideFlags: 0
  m_CorrespondingSourceObject: {fileID: 0}
  m_PrefabInstance: {fileID: 0}
  m_PrefabAsset: {fileID: 0}
  m_GameObject: {fileID: 266405660}
  m_CullTransparentMesh: 0
--- !u!114 &266405664
MonoBehaviour:
  m_ObjectHideFlags: 0
  m_CorrespondingSourceObject: {fileID: 0}
  m_PrefabInstance: {fileID: 0}
  m_PrefabAsset: {fileID: 0}
  m_GameObject: {fileID: 266405660}
  m_Enabled: 1
  m_EditorHideFlags: 0
  m_Script: {fileID: -2095666955, guid: f70555f144d8491a825f0804e09c671c, type: 3}
  m_Name: 
  m_EditorClassIdentifier: 
  m_Padding:
    m_Left: 0
    m_Right: 0
    m_Top: 0
    m_Bottom: 0
  m_ChildAlignment: 0
  m_StartCorner: 0
  m_StartAxis: 0
  m_CellSize: {x: 247.5, y: 30}
  m_Spacing: {x: 5, y: 0}
  m_Constraint: 0
  m_ConstraintCount: 2
=======
>>>>>>> 1817f15a
--- !u!1 &368230273
GameObject:
  m_ObjectHideFlags: 0
  m_CorrespondingSourceObject: {fileID: 0}
  m_PrefabInstance: {fileID: 0}
  m_PrefabAsset: {fileID: 0}
  serializedVersion: 6
  m_Component:
  - component: {fileID: 368230274}
  - component: {fileID: 368230277}
  - component: {fileID: 368230276}
  - component: {fileID: 368230275}
  m_Layer: 0
  m_Name: Cube (10)
  m_TagString: Untagged
  m_Icon: {fileID: 0}
  m_NavMeshLayer: 0
  m_StaticEditorFlags: 0
  m_IsActive: 1
--- !u!4 &368230274
Transform:
  m_ObjectHideFlags: 0
  m_CorrespondingSourceObject: {fileID: 0}
  m_PrefabInstance: {fileID: 0}
  m_PrefabAsset: {fileID: 0}
  m_GameObject: {fileID: 368230273}
  m_LocalRotation: {x: -0, y: -0, z: -0, w: 1}
  m_LocalPosition: {x: -2, y: 1, z: -1}
  m_LocalScale: {x: 1, y: 1, z: 1}
  m_Children: []
  m_Father: {fileID: 1583254043}
  m_RootOrder: 9
  m_LocalEulerAnglesHint: {x: 0, y: 0, z: 0}
--- !u!65 &368230275
BoxCollider:
  m_ObjectHideFlags: 0
  m_CorrespondingSourceObject: {fileID: 0}
  m_PrefabInstance: {fileID: 0}
  m_PrefabAsset: {fileID: 0}
  m_GameObject: {fileID: 368230273}
  m_Material: {fileID: 0}
  m_IsTrigger: 0
  m_Enabled: 1
  serializedVersion: 2
  m_Size: {x: 1, y: 1, z: 1}
  m_Center: {x: 0, y: 0, z: 0}
--- !u!23 &368230276
MeshRenderer:
  m_ObjectHideFlags: 0
  m_CorrespondingSourceObject: {fileID: 0}
  m_PrefabInstance: {fileID: 0}
  m_PrefabAsset: {fileID: 0}
  m_GameObject: {fileID: 368230273}
  m_Enabled: 1
  m_CastShadows: 1
  m_ReceiveShadows: 1
  m_DynamicOccludee: 1
  m_MotionVectors: 1
  m_LightProbeUsage: 1
  m_ReflectionProbeUsage: 1
  m_RenderingLayerMask: 1
  m_RendererPriority: 0
  m_Materials:
  - {fileID: 10303, guid: 0000000000000000f000000000000000, type: 0}
  m_StaticBatchInfo:
    firstSubMesh: 0
    subMeshCount: 0
  m_StaticBatchRoot: {fileID: 0}
  m_ProbeAnchor: {fileID: 0}
  m_LightProbeVolumeOverride: {fileID: 0}
  m_ScaleInLightmap: 1
  m_PreserveUVs: 0
  m_IgnoreNormalsForChartDetection: 0
  m_ImportantGI: 0
  m_StitchLightmapSeams: 0
  m_SelectedEditorRenderState: 3
  m_MinimumChartSize: 4
  m_AutoUVMaxDistance: 0.5
  m_AutoUVMaxAngle: 89
  m_LightmapParameters: {fileID: 0}
  m_SortingLayerID: 0
  m_SortingLayer: 0
  m_SortingOrder: 0
--- !u!33 &368230277
MeshFilter:
  m_ObjectHideFlags: 0
  m_CorrespondingSourceObject: {fileID: 0}
  m_PrefabInstance: {fileID: 0}
  m_PrefabAsset: {fileID: 0}
  m_GameObject: {fileID: 368230273}
  m_Mesh: {fileID: 10202, guid: 0000000000000000e000000000000000, type: 0}
--- !u!1 &464925235
GameObject:
  m_ObjectHideFlags: 0
  m_CorrespondingSourceObject: {fileID: 0}
  m_PrefabInstance: {fileID: 0}
  m_PrefabAsset: {fileID: 0}
  serializedVersion: 6
  m_Component:
  - component: {fileID: 464925236}
  - component: {fileID: 464925239}
  - component: {fileID: 464925238}
  - component: {fileID: 464925237}
  m_Layer: 5
  m_Name: Chat Input
  m_TagString: Untagged
  m_Icon: {fileID: 0}
  m_NavMeshLayer: 0
  m_StaticEditorFlags: 0
  m_IsActive: 0
--- !u!224 &464925236
RectTransform:
  m_ObjectHideFlags: 0
  m_CorrespondingSourceObject: {fileID: 0}
  m_PrefabInstance: {fileID: 0}
  m_PrefabAsset: {fileID: 0}
  m_GameObject: {fileID: 464925235}
  m_LocalRotation: {x: 0, y: 0, z: 0, w: 1}
  m_LocalPosition: {x: 0, y: 0, z: 0}
  m_LocalScale: {x: 1, y: 1, z: 1}
  m_Children:
  - {fileID: 1981791338}
  m_Father: {fileID: 1933294539}
  m_RootOrder: 0
  m_LocalEulerAnglesHint: {x: 0, y: 0, z: 0}
  m_AnchorMin: {x: 0, y: 0}
  m_AnchorMax: {x: 1, y: 0}
  m_AnchoredPosition: {x: 0, y: 17.5}
  m_SizeDelta: {x: -10, y: 25}
  m_Pivot: {x: 0.5, y: 0.5}
--- !u!114 &464925237
MonoBehaviour:
  m_ObjectHideFlags: 0
  m_CorrespondingSourceObject: {fileID: 0}
  m_PrefabInstance: {fileID: 0}
  m_PrefabAsset: {fileID: 0}
  m_GameObject: {fileID: 464925235}
  m_Enabled: 1
  m_EditorHideFlags: 0
  m_Script: {fileID: 575553740, guid: f70555f144d8491a825f0804e09c671c, type: 3}
  m_Name: 
  m_EditorClassIdentifier: 
  m_Navigation:
    m_Mode: 3
    m_SelectOnUp: {fileID: 0}
    m_SelectOnDown: {fileID: 0}
    m_SelectOnLeft: {fileID: 0}
    m_SelectOnRight: {fileID: 0}
  m_Transition: 0
  m_Colors:
    m_NormalColor: {r: 1, g: 1, b: 1, a: 1}
    m_HighlightedColor: {r: 0.9607843, g: 0.9607843, b: 0.9607843, a: 1}
    m_PressedColor: {r: 0.78431374, g: 0.78431374, b: 0.78431374, a: 1}
    m_SelectedColor: {r: 0.9607843, g: 0.9607843, b: 0.9607843, a: 1}
    m_DisabledColor: {r: 0.78431374, g: 0.78431374, b: 0.78431374, a: 0.5019608}
    m_ColorMultiplier: 1
    m_FadeDuration: 0.1
  m_SpriteState:
    m_HighlightedSprite: {fileID: 0}
    m_PressedSprite: {fileID: 0}
    m_SelectedSprite: {fileID: 0}
    m_DisabledSprite: {fileID: 0}
  m_AnimationTriggers:
    m_NormalTrigger: Normal
    m_HighlightedTrigger: Highlighted
    m_PressedTrigger: Pressed
    m_SelectedTrigger: Selected
    m_DisabledTrigger: Disabled
  m_Interactable: 1
  m_TargetGraphic: {fileID: 464925238}
  m_TextComponent: {fileID: 1981791339}
  m_Placeholder: {fileID: 0}
  m_ContentType: 0
  m_InputType: 0
  m_AsteriskChar: 42
  m_KeyboardType: 0
  m_LineType: 0
  m_HideMobileInput: 0
  m_CharacterValidation: 0
  m_CharacterLimit: 0
  m_OnEndEdit:
    m_PersistentCalls:
      m_Calls:
      - m_Target: {fileID: 1933294540}
        m_MethodName: HandleInputEndEdit
        m_Mode: 1
        m_Arguments:
          m_ObjectArgument: {fileID: 0}
          m_ObjectArgumentAssemblyTypeName: UnityEngine.Object, UnityEngine
          m_IntArgument: 0
          m_FloatArgument: 0
          m_StringArgument: 
          m_BoolArgument: 0
        m_CallState: 2
    m_TypeName: UnityEngine.UI.InputField+SubmitEvent, UnityEngine.UI, Version=1.0.0.0,
      Culture=neutral, PublicKeyToken=null
  m_OnValueChanged:
    m_PersistentCalls:
      m_Calls: []
    m_TypeName: UnityEngine.UI.InputField+OnChangeEvent, UnityEngine.UI, Version=1.0.0.0,
      Culture=neutral, PublicKeyToken=null
  m_CaretColor: {r: 0.19607843, g: 0.19607843, b: 0.19607843, a: 1}
  m_CustomCaretColor: 0
  m_SelectionColor: {r: 1, g: 1, b: 1, a: 0.7529412}
  m_Text: 
  m_CaretBlinkRate: 0.85
  m_CaretWidth: 1
  m_ReadOnly: 0
--- !u!114 &464925238
MonoBehaviour:
  m_ObjectHideFlags: 0
  m_CorrespondingSourceObject: {fileID: 0}
  m_PrefabInstance: {fileID: 0}
  m_PrefabAsset: {fileID: 0}
  m_GameObject: {fileID: 464925235}
  m_Enabled: 1
  m_EditorHideFlags: 0
  m_Script: {fileID: -765806418, guid: f70555f144d8491a825f0804e09c671c, type: 3}
  m_Name: 
  m_EditorClassIdentifier: 
  m_Material: {fileID: 0}
  m_Color: {r: 0, g: 0, b: 0, a: 0.28627452}
  m_RaycastTarget: 1
  m_OnCullStateChanged:
    m_PersistentCalls:
      m_Calls: []
    m_TypeName: UnityEngine.UI.MaskableGraphic+CullStateChangedEvent, UnityEngine.UI,
      Version=1.0.0.0, Culture=neutral, PublicKeyToken=null
  m_Sprite: {fileID: 0}
  m_Type: 1
  m_PreserveAspect: 0
  m_FillCenter: 1
  m_FillMethod: 4
  m_FillAmount: 1
  m_FillClockwise: 1
  m_FillOrigin: 0
  m_UseSpriteMesh: 0
--- !u!222 &464925239
CanvasRenderer:
  m_ObjectHideFlags: 0
  m_CorrespondingSourceObject: {fileID: 0}
  m_PrefabInstance: {fileID: 0}
  m_PrefabAsset: {fileID: 0}
  m_GameObject: {fileID: 464925235}
  m_CullTransparentMesh: 0
--- !u!1 &492168526
GameObject:
  m_ObjectHideFlags: 0
  m_CorrespondingSourceObject: {fileID: 0}
  m_PrefabInstance: {fileID: 0}
  m_PrefabAsset: {fileID: 0}
  serializedVersion: 6
  m_Component:
  - component: {fileID: 492168527}
  - component: {fileID: 492168530}
  - component: {fileID: 492168529}
  - component: {fileID: 492168528}
  m_Layer: 0
  m_Name: Cube (9)
  m_TagString: Untagged
  m_Icon: {fileID: 0}
  m_NavMeshLayer: 0
  m_StaticEditorFlags: 0
  m_IsActive: 1
--- !u!4 &492168527
Transform:
  m_ObjectHideFlags: 0
  m_CorrespondingSourceObject: {fileID: 0}
  m_PrefabInstance: {fileID: 0}
  m_PrefabAsset: {fileID: 0}
  m_GameObject: {fileID: 492168526}
  m_LocalRotation: {x: -0, y: -0, z: -0, w: 1}
  m_LocalPosition: {x: -2, y: 1, z: 0}
  m_LocalScale: {x: 1, y: 1, z: 1}
  m_Children: []
  m_Father: {fileID: 1583254043}
  m_RootOrder: 8
  m_LocalEulerAnglesHint: {x: 0, y: 0, z: 0}
--- !u!65 &492168528
BoxCollider:
  m_ObjectHideFlags: 0
  m_CorrespondingSourceObject: {fileID: 0}
  m_PrefabInstance: {fileID: 0}
  m_PrefabAsset: {fileID: 0}
  m_GameObject: {fileID: 492168526}
  m_Material: {fileID: 0}
  m_IsTrigger: 0
  m_Enabled: 1
  serializedVersion: 2
  m_Size: {x: 1, y: 1, z: 1}
  m_Center: {x: 0, y: 0, z: 0}
--- !u!23 &492168529
MeshRenderer:
  m_ObjectHideFlags: 0
  m_CorrespondingSourceObject: {fileID: 0}
  m_PrefabInstance: {fileID: 0}
  m_PrefabAsset: {fileID: 0}
  m_GameObject: {fileID: 492168526}
  m_Enabled: 1
  m_CastShadows: 1
  m_ReceiveShadows: 1
  m_DynamicOccludee: 1
  m_MotionVectors: 1
  m_LightProbeUsage: 1
  m_ReflectionProbeUsage: 1
  m_RenderingLayerMask: 1
  m_RendererPriority: 0
  m_Materials:
  - {fileID: 10303, guid: 0000000000000000f000000000000000, type: 0}
  m_StaticBatchInfo:
    firstSubMesh: 0
    subMeshCount: 0
  m_StaticBatchRoot: {fileID: 0}
  m_ProbeAnchor: {fileID: 0}
  m_LightProbeVolumeOverride: {fileID: 0}
  m_ScaleInLightmap: 1
  m_PreserveUVs: 0
  m_IgnoreNormalsForChartDetection: 0
  m_ImportantGI: 0
  m_StitchLightmapSeams: 0
  m_SelectedEditorRenderState: 3
  m_MinimumChartSize: 4
  m_AutoUVMaxDistance: 0.5
  m_AutoUVMaxAngle: 89
  m_LightmapParameters: {fileID: 0}
  m_SortingLayerID: 0
  m_SortingLayer: 0
  m_SortingOrder: 0
--- !u!33 &492168530
MeshFilter:
  m_ObjectHideFlags: 0
  m_CorrespondingSourceObject: {fileID: 0}
  m_PrefabInstance: {fileID: 0}
  m_PrefabAsset: {fileID: 0}
  m_GameObject: {fileID: 492168526}
  m_Mesh: {fileID: 10202, guid: 0000000000000000e000000000000000, type: 0}
--- !u!1 &504494736
GameObject:
  m_ObjectHideFlags: 0
  m_CorrespondingSourceObject: {fileID: 0}
  m_PrefabInstance: {fileID: 0}
  m_PrefabAsset: {fileID: 0}
  serializedVersion: 6
  m_Component:
  - component: {fileID: 504494737}
  - component: {fileID: 504494739}
  - component: {fileID: 504494741}
  - component: {fileID: 504494738}
  m_Layer: 5
  m_Name: Chat Mask
  m_TagString: Untagged
  m_Icon: {fileID: 0}
  m_NavMeshLayer: 0
  m_StaticEditorFlags: 0
  m_IsActive: 1
--- !u!224 &504494737
RectTransform:
  m_ObjectHideFlags: 0
  m_CorrespondingSourceObject: {fileID: 0}
  m_PrefabInstance: {fileID: 0}
  m_PrefabAsset: {fileID: 0}
  m_GameObject: {fileID: 504494736}
  m_LocalRotation: {x: -0, y: -0, z: -0, w: 1}
  m_LocalPosition: {x: 0, y: 0, z: 0}
  m_LocalScale: {x: 1, y: 1, z: 1}
  m_Children:
  - {fileID: 1176929296}
  - {fileID: 2092068967}
  - {fileID: 1926488982}
  m_Father: {fileID: 1933294539}
  m_RootOrder: 1
  m_LocalEulerAnglesHint: {x: 0, y: 0, z: 0}
  m_AnchorMin: {x: 0, y: 0}
  m_AnchorMax: {x: 0, y: 1}
  m_AnchoredPosition: {x: 350, y: -35}
  m_SizeDelta: {x: 700, y: -150}
  m_Pivot: {x: 0.5, y: 0.5}
--- !u!114 &504494738
MonoBehaviour:
  m_ObjectHideFlags: 0
  m_CorrespondingSourceObject: {fileID: 0}
  m_PrefabInstance: {fileID: 0}
  m_PrefabAsset: {fileID: 0}
  m_GameObject: {fileID: 504494736}
  m_Enabled: 1
  m_EditorHideFlags: 0
  m_Script: {fileID: -146154839, guid: f70555f144d8491a825f0804e09c671c, type: 3}
  m_Name: 
  m_EditorClassIdentifier: 
--- !u!222 &504494739
CanvasRenderer:
  m_ObjectHideFlags: 0
  m_CorrespondingSourceObject: {fileID: 0}
  m_PrefabInstance: {fileID: 0}
  m_PrefabAsset: {fileID: 0}
  m_GameObject: {fileID: 504494736}
  m_CullTransparentMesh: 0
--- !u!114 &504494741
MonoBehaviour:
  m_ObjectHideFlags: 0
  m_CorrespondingSourceObject: {fileID: 0}
  m_PrefabInstance: {fileID: 0}
  m_PrefabAsset: {fileID: 0}
  m_GameObject: {fileID: 504494736}
  m_Enabled: 1
  m_EditorHideFlags: 0
  m_Script: {fileID: 1367256648, guid: f70555f144d8491a825f0804e09c671c, type: 3}
  m_Name: 
  m_EditorClassIdentifier: 
  m_Content: {fileID: 0}
  m_Horizontal: 0
  m_Vertical: 1
  m_MovementType: 2
  m_Elasticity: 0.1
  m_Inertia: 0
  m_DecelerationRate: 0.135
  m_ScrollSensitivity: 1
  m_Viewport: {fileID: 504494737}
  m_HorizontalScrollbar: {fileID: 0}
  m_VerticalScrollbar: {fileID: 0}
  m_HorizontalScrollbarVisibility: 0
  m_VerticalScrollbarVisibility: 0
  m_HorizontalScrollbarSpacing: 0
  m_VerticalScrollbarSpacing: 0
  m_OnValueChanged:
    m_PersistentCalls:
      m_Calls: []
    m_TypeName: UnityEngine.UI.ScrollRect+ScrollRectEvent, UnityEngine.UI, Version=1.0.0.0,
      Culture=neutral, PublicKeyToken=null
--- !u!1 &677520713
GameObject:
  m_ObjectHideFlags: 0
  m_CorrespondingSourceObject: {fileID: 0}
  m_PrefabInstance: {fileID: 0}
  m_PrefabAsset: {fileID: 0}
  serializedVersion: 6
  m_Component:
  - component: {fileID: 677520714}
  - component: {fileID: 677520717}
  - component: {fileID: 677520716}
  - component: {fileID: 677520715}
  m_Layer: 0
  m_Name: Cube (2)
  m_TagString: Untagged
  m_Icon: {fileID: 0}
  m_NavMeshLayer: 0
  m_StaticEditorFlags: 0
  m_IsActive: 1
--- !u!4 &677520714
Transform:
  m_ObjectHideFlags: 0
  m_CorrespondingSourceObject: {fileID: 0}
  m_PrefabInstance: {fileID: 0}
  m_PrefabAsset: {fileID: 0}
  m_GameObject: {fileID: 677520713}
  m_LocalRotation: {x: -0, y: -0, z: -0, w: 1}
  m_LocalPosition: {x: 0, y: 0, z: 1}
  m_LocalScale: {x: 1, y: 1, z: 1}
  m_Children: []
  m_Father: {fileID: 1583254043}
  m_RootOrder: 2
  m_LocalEulerAnglesHint: {x: 0, y: 0, z: 0}
--- !u!65 &677520715
BoxCollider:
  m_ObjectHideFlags: 0
  m_CorrespondingSourceObject: {fileID: 0}
  m_PrefabInstance: {fileID: 0}
  m_PrefabAsset: {fileID: 0}
  m_GameObject: {fileID: 677520713}
  m_Material: {fileID: 0}
  m_IsTrigger: 0
  m_Enabled: 1
  serializedVersion: 2
  m_Size: {x: 1, y: 1, z: 1}
  m_Center: {x: 0, y: 0, z: 0}
--- !u!23 &677520716
MeshRenderer:
  m_ObjectHideFlags: 0
  m_CorrespondingSourceObject: {fileID: 0}
  m_PrefabInstance: {fileID: 0}
  m_PrefabAsset: {fileID: 0}
  m_GameObject: {fileID: 677520713}
  m_Enabled: 1
  m_CastShadows: 1
  m_ReceiveShadows: 1
  m_DynamicOccludee: 1
  m_MotionVectors: 1
  m_LightProbeUsage: 1
  m_ReflectionProbeUsage: 1
  m_RenderingLayerMask: 1
  m_RendererPriority: 0
  m_Materials:
  - {fileID: 10303, guid: 0000000000000000f000000000000000, type: 0}
  m_StaticBatchInfo:
    firstSubMesh: 0
    subMeshCount: 0
  m_StaticBatchRoot: {fileID: 0}
  m_ProbeAnchor: {fileID: 0}
  m_LightProbeVolumeOverride: {fileID: 0}
  m_ScaleInLightmap: 1
  m_PreserveUVs: 0
  m_IgnoreNormalsForChartDetection: 0
  m_ImportantGI: 0
  m_StitchLightmapSeams: 0
  m_SelectedEditorRenderState: 3
  m_MinimumChartSize: 4
  m_AutoUVMaxDistance: 0.5
  m_AutoUVMaxAngle: 89
  m_LightmapParameters: {fileID: 0}
  m_SortingLayerID: 0
  m_SortingLayer: 0
  m_SortingOrder: 0
--- !u!33 &677520717
MeshFilter:
  m_ObjectHideFlags: 0
  m_CorrespondingSourceObject: {fileID: 0}
  m_PrefabInstance: {fileID: 0}
  m_PrefabAsset: {fileID: 0}
  m_GameObject: {fileID: 677520713}
  m_Mesh: {fileID: 10202, guid: 0000000000000000e000000000000000, type: 0}
--- !u!1 &686628301
GameObject:
  m_ObjectHideFlags: 0
  m_CorrespondingSourceObject: {fileID: 0}
  m_PrefabInstance: {fileID: 0}
  m_PrefabAsset: {fileID: 0}
  serializedVersion: 6
  m_Component:
  - component: {fileID: 686628302}
  - component: {fileID: 686628305}
  - component: {fileID: 686628304}
  - component: {fileID: 686628303}
  m_Layer: 0
  m_Name: Cube (4)
  m_TagString: Untagged
  m_Icon: {fileID: 0}
  m_NavMeshLayer: 0
  m_StaticEditorFlags: 0
  m_IsActive: 1
--- !u!4 &686628302
Transform:
  m_ObjectHideFlags: 0
  m_CorrespondingSourceObject: {fileID: 0}
  m_PrefabInstance: {fileID: 0}
  m_PrefabAsset: {fileID: 0}
  m_GameObject: {fileID: 686628301}
  m_LocalRotation: {x: -0, y: -0, z: -0, w: 1}
  m_LocalPosition: {x: -1, y: 0, z: -1}
  m_LocalScale: {x: 1, y: 1, z: 1}
  m_Children: []
  m_Father: {fileID: 1583254043}
  m_RootOrder: 4
  m_LocalEulerAnglesHint: {x: 0, y: 0, z: 0}
--- !u!65 &686628303
BoxCollider:
  m_ObjectHideFlags: 0
  m_CorrespondingSourceObject: {fileID: 0}
  m_PrefabInstance: {fileID: 0}
  m_PrefabAsset: {fileID: 0}
  m_GameObject: {fileID: 686628301}
  m_Material: {fileID: 0}
  m_IsTrigger: 0
  m_Enabled: 1
  serializedVersion: 2
  m_Size: {x: 1, y: 1, z: 1}
  m_Center: {x: 0, y: 0, z: 0}
--- !u!23 &686628304
MeshRenderer:
  m_ObjectHideFlags: 0
  m_CorrespondingSourceObject: {fileID: 0}
  m_PrefabInstance: {fileID: 0}
  m_PrefabAsset: {fileID: 0}
  m_GameObject: {fileID: 686628301}
  m_Enabled: 1
  m_CastShadows: 1
  m_ReceiveShadows: 1
  m_DynamicOccludee: 1
  m_MotionVectors: 1
  m_LightProbeUsage: 1
  m_ReflectionProbeUsage: 1
  m_RenderingLayerMask: 1
  m_RendererPriority: 0
  m_Materials:
  - {fileID: 10303, guid: 0000000000000000f000000000000000, type: 0}
  m_StaticBatchInfo:
    firstSubMesh: 0
    subMeshCount: 0
  m_StaticBatchRoot: {fileID: 0}
  m_ProbeAnchor: {fileID: 0}
  m_LightProbeVolumeOverride: {fileID: 0}
  m_ScaleInLightmap: 1
  m_PreserveUVs: 0
  m_IgnoreNormalsForChartDetection: 0
  m_ImportantGI: 0
  m_StitchLightmapSeams: 0
  m_SelectedEditorRenderState: 3
  m_MinimumChartSize: 4
  m_AutoUVMaxDistance: 0.5
  m_AutoUVMaxAngle: 89
  m_LightmapParameters: {fileID: 0}
  m_SortingLayerID: 0
  m_SortingLayer: 0
  m_SortingOrder: 0
--- !u!33 &686628305
MeshFilter:
  m_ObjectHideFlags: 0
  m_CorrespondingSourceObject: {fileID: 0}
  m_PrefabInstance: {fileID: 0}
  m_PrefabAsset: {fileID: 0}
  m_GameObject: {fileID: 686628301}
  m_Mesh: {fileID: 10202, guid: 0000000000000000e000000000000000, type: 0}
--- !u!1 &756504246
GameObject:
  m_ObjectHideFlags: 0
  m_CorrespondingSourceObject: {fileID: 0}
  m_PrefabInstance: {fileID: 0}
  m_PrefabAsset: {fileID: 0}
  serializedVersion: 6
  m_Component:
  - component: {fileID: 756504250}
  - component: {fileID: 756504249}
  - component: {fileID: 756504248}
  - component: {fileID: 756504247}
  m_Layer: 0
  m_Name: Camera
  m_TagString: Untagged
  m_Icon: {fileID: 0}
  m_NavMeshLayer: 0
  m_StaticEditorFlags: 0
  m_IsActive: 1
--- !u!114 &756504247
MonoBehaviour:
  m_ObjectHideFlags: 0
  m_CorrespondingSourceObject: {fileID: 0}
  m_PrefabInstance: {fileID: 0}
  m_PrefabAsset: {fileID: 0}
  m_GameObject: {fileID: 756504246}
  m_Enabled: 1
  m_EditorHideFlags: 0
  m_Script: {fileID: 11500000, guid: 0be5766949d4e08419b71505ae99d5f1, type: 3}
  m_Name: 
  m_EditorClassIdentifier: 
--- !u!81 &756504248
AudioListener:
  m_ObjectHideFlags: 0
  m_CorrespondingSourceObject: {fileID: 0}
  m_PrefabInstance: {fileID: 0}
  m_PrefabAsset: {fileID: 0}
  m_GameObject: {fileID: 756504246}
  m_Enabled: 0
--- !u!20 &756504249
Camera:
  m_ObjectHideFlags: 0
  m_CorrespondingSourceObject: {fileID: 0}
  m_PrefabInstance: {fileID: 0}
  m_PrefabAsset: {fileID: 0}
  m_GameObject: {fileID: 756504246}
  m_Enabled: 1
  serializedVersion: 2
  m_ClearFlags: 1
  m_BackGroundColor: {r: 0.19215687, g: 0.3019608, b: 0.4745098, a: 0}
  m_projectionMatrixMode: 1
  m_GateFitMode: 2
  m_FOVAxisMode: 0
  m_SensorSize: {x: 36, y: 24}
  m_LensShift: {x: 0, y: 0}
  m_FocalLength: 50
  m_NormalizedViewPortRect:
    serializedVersion: 2
    x: 0
    y: 0
    width: 1
    height: 1
  near clip plane: 0.3
  far clip plane: 1000
  field of view: 60
  orthographic: 0
  orthographic size: 5
  m_Depth: 0
  m_CullingMask:
    serializedVersion: 2
    m_Bits: 4294967295
  m_RenderingPath: -1
  m_TargetTexture: {fileID: 0}
  m_TargetDisplay: 0
  m_TargetEye: 3
  m_HDR: 1
  m_AllowMSAA: 1
  m_AllowDynamicResolution: 0
  m_ForceIntoRT: 0
  m_OcclusionCulling: 1
  m_StereoConvergence: 10
  m_StereoSeparation: 0.022
--- !u!4 &756504250
Transform:
  m_ObjectHideFlags: 0
  m_CorrespondingSourceObject: {fileID: 0}
  m_PrefabInstance: {fileID: 0}
  m_PrefabAsset: {fileID: 0}
  m_GameObject: {fileID: 756504246}
  m_LocalRotation: {x: 0, y: 0, z: 0, w: 1}
  m_LocalPosition: {x: 0, y: 0.74, z: -5.95}
  m_LocalScale: {x: 1, y: 1, z: 1}
  m_Children: []
  m_Father: {fileID: 0}
  m_RootOrder: 2
  m_LocalEulerAnglesHint: {x: 0, y: 0, z: 0}
--- !u!1 &838924393
GameObject:
  m_ObjectHideFlags: 0
  m_CorrespondingSourceObject: {fileID: 0}
  m_PrefabInstance: {fileID: 0}
  m_PrefabAsset: {fileID: 0}
  serializedVersion: 6
  m_Component:
  - component: {fileID: 838924394}
  - component: {fileID: 838924397}
  - component: {fileID: 838924396}
  - component: {fileID: 838924395}
  m_Layer: 0
  m_Name: Cube (3)
  m_TagString: Untagged
  m_Icon: {fileID: 0}
  m_NavMeshLayer: 0
  m_StaticEditorFlags: 0
  m_IsActive: 1
--- !u!4 &838924394
Transform:
  m_ObjectHideFlags: 0
  m_CorrespondingSourceObject: {fileID: 0}
  m_PrefabInstance: {fileID: 0}
  m_PrefabAsset: {fileID: 0}
  m_GameObject: {fileID: 838924393}
  m_LocalRotation: {x: -0, y: -0, z: -0, w: 1}
  m_LocalPosition: {x: -1, y: 0, z: 0}
  m_LocalScale: {x: 1, y: 1, z: 1}
  m_Children: []
  m_Father: {fileID: 1583254043}
  m_RootOrder: 3
  m_LocalEulerAnglesHint: {x: 0, y: 0, z: 0}
--- !u!65 &838924395
BoxCollider:
  m_ObjectHideFlags: 0
  m_CorrespondingSourceObject: {fileID: 0}
  m_PrefabInstance: {fileID: 0}
  m_PrefabAsset: {fileID: 0}
  m_GameObject: {fileID: 838924393}
  m_Material: {fileID: 0}
  m_IsTrigger: 0
  m_Enabled: 1
  serializedVersion: 2
  m_Size: {x: 1, y: 1, z: 1}
  m_Center: {x: 0, y: 0, z: 0}
--- !u!23 &838924396
MeshRenderer:
  m_ObjectHideFlags: 0
  m_CorrespondingSourceObject: {fileID: 0}
  m_PrefabInstance: {fileID: 0}
  m_PrefabAsset: {fileID: 0}
  m_GameObject: {fileID: 838924393}
  m_Enabled: 1
  m_CastShadows: 1
  m_ReceiveShadows: 1
  m_DynamicOccludee: 1
  m_MotionVectors: 1
  m_LightProbeUsage: 1
  m_ReflectionProbeUsage: 1
  m_RenderingLayerMask: 1
  m_RendererPriority: 0
  m_Materials:
  - {fileID: 10303, guid: 0000000000000000f000000000000000, type: 0}
  m_StaticBatchInfo:
    firstSubMesh: 0
    subMeshCount: 0
  m_StaticBatchRoot: {fileID: 0}
  m_ProbeAnchor: {fileID: 0}
  m_LightProbeVolumeOverride: {fileID: 0}
  m_ScaleInLightmap: 1
  m_PreserveUVs: 0
  m_IgnoreNormalsForChartDetection: 0
  m_ImportantGI: 0
  m_StitchLightmapSeams: 0
  m_SelectedEditorRenderState: 3
  m_MinimumChartSize: 4
  m_AutoUVMaxDistance: 0.5
  m_AutoUVMaxAngle: 89
  m_LightmapParameters: {fileID: 0}
  m_SortingLayerID: 0
  m_SortingLayer: 0
  m_SortingOrder: 0
--- !u!33 &838924397
MeshFilter:
  m_ObjectHideFlags: 0
  m_CorrespondingSourceObject: {fileID: 0}
  m_PrefabInstance: {fileID: 0}
  m_PrefabAsset: {fileID: 0}
  m_GameObject: {fileID: 838924393}
  m_Mesh: {fileID: 10202, guid: 0000000000000000e000000000000000, type: 0}
--- !u!1 &1072551052
GameObject:
  m_ObjectHideFlags: 0
  m_CorrespondingSourceObject: {fileID: 0}
  m_PrefabInstance: {fileID: 0}
  m_PrefabAsset: {fileID: 0}
  serializedVersion: 6
  m_Component:
  - component: {fileID: 1072551054}
  - component: {fileID: 1072551053}
  m_Layer: 0
  m_Name: Directional Light
  m_TagString: Untagged
  m_Icon: {fileID: 0}
  m_NavMeshLayer: 0
  m_StaticEditorFlags: 0
  m_IsActive: 1
--- !u!108 &1072551053
Light:
  m_ObjectHideFlags: 0
  m_CorrespondingSourceObject: {fileID: 0}
  m_PrefabInstance: {fileID: 0}
  m_PrefabAsset: {fileID: 0}
  m_GameObject: {fileID: 1072551052}
  m_Enabled: 1
  serializedVersion: 9
  m_Type: 1
  m_Color: {r: 1, g: 0.95686275, b: 0.8392157, a: 1}
  m_Intensity: 1
  m_Range: 10
  m_SpotAngle: 30
  m_InnerSpotAngle: 21.80208
  m_CookieSize: 10
  m_Shadows:
    m_Type: 2
    m_Resolution: -1
    m_CustomResolution: -1
    m_Strength: 1
    m_Bias: 0.05
    m_NormalBias: 0.4
    m_NearPlane: 0.2
    m_CullingMatrixOverride:
      e00: 1
      e01: 0
      e02: 0
      e03: 0
      e10: 0
      e11: 1
      e12: 0
      e13: 0
      e20: 0
      e21: 0
      e22: 1
      e23: 0
      e30: 0
      e31: 0
      e32: 0
      e33: 1
    m_UseCullingMatrixOverride: 0
  m_Cookie: {fileID: 0}
  m_DrawHalo: 0
  m_Flare: {fileID: 0}
  m_RenderMode: 0
  m_CullingMask:
    serializedVersion: 2
    m_Bits: 4294967295
  m_RenderingLayerMask: 1
  m_Lightmapping: 4
  m_LightShadowCasterMode: 0
  m_AreaSize: {x: 1, y: 1}
  m_BounceIntensity: 1
  m_ColorTemperature: 6570
  m_UseColorTemperature: 0
  m_BoundingSphereOverride: {x: 0, y: 0, z: 0, w: 0}
  m_UseBoundingSphereOverride: 0
  m_ShadowRadius: 0
  m_ShadowAngle: 0
--- !u!4 &1072551054
Transform:
  m_ObjectHideFlags: 0
  m_CorrespondingSourceObject: {fileID: 0}
  m_PrefabInstance: {fileID: 0}
  m_PrefabAsset: {fileID: 0}
  m_GameObject: {fileID: 1072551052}
  m_LocalRotation: {x: 0.40821788, y: -0.23456968, z: 0.10938163, w: 0.8754261}
  m_LocalPosition: {x: 0, y: 3, z: 0}
  m_LocalScale: {x: 1, y: 1, z: 1}
  m_Children: []
  m_Father: {fileID: 0}
  m_RootOrder: 0
  m_LocalEulerAnglesHint: {x: 50, y: -30, z: 0}
--- !u!1 &1176929295
GameObject:
  m_ObjectHideFlags: 0
  m_CorrespondingSourceObject: {fileID: 0}
  m_PrefabInstance: {fileID: 0}
  m_PrefabAsset: {fileID: 0}
  serializedVersion: 6
  m_Component:
  - component: {fileID: 1176929296}
  - component: {fileID: 1176929298}
  - component: {fileID: 1176929297}
  m_Layer: 5
  m_Name: Background
  m_TagString: Untagged
  m_Icon: {fileID: 0}
  m_NavMeshLayer: 0
  m_StaticEditorFlags: 0
  m_IsActive: 1
--- !u!224 &1176929296
RectTransform:
  m_ObjectHideFlags: 0
  m_CorrespondingSourceObject: {fileID: 0}
  m_PrefabInstance: {fileID: 0}
  m_PrefabAsset: {fileID: 0}
  m_GameObject: {fileID: 1176929295}
  m_LocalRotation: {x: 0, y: 0, z: 0, w: 1}
  m_LocalPosition: {x: 0, y: 0, z: 0}
  m_LocalScale: {x: 1, y: 1, z: 1}
  m_Children: []
  m_Father: {fileID: 504494737}
  m_RootOrder: 0
  m_LocalEulerAnglesHint: {x: 0, y: 0, z: 0}
  m_AnchorMin: {x: 0, y: 0}
  m_AnchorMax: {x: 1, y: 1}
  m_AnchoredPosition: {x: 7.5, y: 0}
  m_SizeDelta: {x: -5, y: 10}
  m_Pivot: {x: 0.5, y: 0.5}
--- !u!114 &1176929297
MonoBehaviour:
  m_ObjectHideFlags: 0
  m_CorrespondingSourceObject: {fileID: 0}
  m_PrefabInstance: {fileID: 0}
  m_PrefabAsset: {fileID: 0}
  m_GameObject: {fileID: 1176929295}
  m_Enabled: 1
  m_EditorHideFlags: 0
  m_Script: {fileID: -765806418, guid: f70555f144d8491a825f0804e09c671c, type: 3}
  m_Name: 
  m_EditorClassIdentifier: 
  m_Material: {fileID: 0}
  m_Color: {r: 0.78431374, g: 0.78431374, b: 0.78431374, a: 0.392}
  m_RaycastTarget: 1
  m_OnCullStateChanged:
    m_PersistentCalls:
      m_Calls: []
    m_TypeName: UnityEngine.UI.MaskableGraphic+CullStateChangedEvent, UnityEngine.UI,
      Version=1.0.0.0, Culture=neutral, PublicKeyToken=null
  m_Sprite: {fileID: 10907, guid: 0000000000000000f000000000000000, type: 0}
  m_Type: 1
  m_PreserveAspect: 0
  m_FillCenter: 1
  m_FillMethod: 4
  m_FillAmount: 1
  m_FillClockwise: 1
  m_FillOrigin: 0
  m_UseSpriteMesh: 0
--- !u!222 &1176929298
CanvasRenderer:
  m_ObjectHideFlags: 0
  m_CorrespondingSourceObject: {fileID: 0}
  m_PrefabInstance: {fileID: 0}
  m_PrefabAsset: {fileID: 0}
  m_GameObject: {fileID: 1176929295}
  m_CullTransparentMesh: 0
--- !u!1 &1302649891
GameObject:
  m_ObjectHideFlags: 0
  m_CorrespondingSourceObject: {fileID: 0}
  m_PrefabInstance: {fileID: 0}
  m_PrefabAsset: {fileID: 0}
  serializedVersion: 6
  m_Component:
  - component: {fileID: 1302649892}
  - component: {fileID: 1302649895}
  - component: {fileID: 1302649894}
  - component: {fileID: 1302649893}
  m_Layer: 0
  m_Name: Cube (12)
  m_TagString: Untagged
  m_Icon: {fileID: 0}
  m_NavMeshLayer: 0
  m_StaticEditorFlags: 0
  m_IsActive: 1
--- !u!4 &1302649892
Transform:
  m_ObjectHideFlags: 0
  m_CorrespondingSourceObject: {fileID: 0}
  m_PrefabInstance: {fileID: 0}
  m_PrefabAsset: {fileID: 0}
  m_GameObject: {fileID: 1302649891}
  m_LocalRotation: {x: -0, y: -0, z: -0, w: 1}
  m_LocalPosition: {x: -1, y: 1, z: -1}
  m_LocalScale: {x: 1, y: 1, z: 1}
  m_Children: []
  m_Father: {fileID: 1583254043}
  m_RootOrder: 11
  m_LocalEulerAnglesHint: {x: 0, y: 0, z: 0}
--- !u!65 &1302649893
BoxCollider:
  m_ObjectHideFlags: 0
  m_CorrespondingSourceObject: {fileID: 0}
  m_PrefabInstance: {fileID: 0}
  m_PrefabAsset: {fileID: 0}
  m_GameObject: {fileID: 1302649891}
  m_Material: {fileID: 0}
  m_IsTrigger: 0
  m_Enabled: 1
  serializedVersion: 2
  m_Size: {x: 1, y: 1, z: 1}
  m_Center: {x: 0, y: 0, z: 0}
--- !u!23 &1302649894
MeshRenderer:
  m_ObjectHideFlags: 0
  m_CorrespondingSourceObject: {fileID: 0}
  m_PrefabInstance: {fileID: 0}
  m_PrefabAsset: {fileID: 0}
  m_GameObject: {fileID: 1302649891}
  m_Enabled: 1
  m_CastShadows: 1
  m_ReceiveShadows: 1
  m_DynamicOccludee: 1
  m_MotionVectors: 1
  m_LightProbeUsage: 1
  m_ReflectionProbeUsage: 1
  m_RenderingLayerMask: 1
  m_RendererPriority: 0
  m_Materials:
  - {fileID: 10303, guid: 0000000000000000f000000000000000, type: 0}
  m_StaticBatchInfo:
    firstSubMesh: 0
    subMeshCount: 0
  m_StaticBatchRoot: {fileID: 0}
  m_ProbeAnchor: {fileID: 0}
  m_LightProbeVolumeOverride: {fileID: 0}
  m_ScaleInLightmap: 1
  m_PreserveUVs: 0
  m_IgnoreNormalsForChartDetection: 0
  m_ImportantGI: 0
  m_StitchLightmapSeams: 0
  m_SelectedEditorRenderState: 3
  m_MinimumChartSize: 4
  m_AutoUVMaxDistance: 0.5
  m_AutoUVMaxAngle: 89
  m_LightmapParameters: {fileID: 0}
  m_SortingLayerID: 0
  m_SortingLayer: 0
  m_SortingOrder: 0
--- !u!33 &1302649895
MeshFilter:
  m_ObjectHideFlags: 0
  m_CorrespondingSourceObject: {fileID: 0}
  m_PrefabInstance: {fileID: 0}
  m_PrefabAsset: {fileID: 0}
  m_GameObject: {fileID: 1302649891}
  m_Mesh: {fileID: 10202, guid: 0000000000000000e000000000000000, type: 0}
--- !u!1 &1375075620
GameObject:
  m_ObjectHideFlags: 0
  m_CorrespondingSourceObject: {fileID: 0}
  m_PrefabInstance: {fileID: 0}
  m_PrefabAsset: {fileID: 0}
  serializedVersion: 6
  m_Component:
  - component: {fileID: 1375075623}
  - component: {fileID: 1375075622}
  - component: {fileID: 1375075621}
  m_Layer: 0
  m_Name: EventSystem
  m_TagString: Untagged
  m_Icon: {fileID: 0}
  m_NavMeshLayer: 0
  m_StaticEditorFlags: 0
  m_IsActive: 1
--- !u!114 &1375075621
MonoBehaviour:
  m_ObjectHideFlags: 0
  m_CorrespondingSourceObject: {fileID: 0}
  m_PrefabInstance: {fileID: 0}
  m_PrefabAsset: {fileID: 0}
  m_GameObject: {fileID: 1375075620}
  m_Enabled: 1
  m_EditorHideFlags: 0
  m_Script: {fileID: 1077351063, guid: f70555f144d8491a825f0804e09c671c, type: 3}
  m_Name: 
  m_EditorClassIdentifier: 
  m_HorizontalAxis: Horizontal
  m_VerticalAxis: Vertical
  m_SubmitButton: Submit
  m_CancelButton: Cancel
  m_InputActionsPerSecond: 10
  m_RepeatDelay: 0.5
  m_ForceModuleActive: 0
--- !u!114 &1375075622
MonoBehaviour:
  m_ObjectHideFlags: 0
  m_CorrespondingSourceObject: {fileID: 0}
  m_PrefabInstance: {fileID: 0}
  m_PrefabAsset: {fileID: 0}
  m_GameObject: {fileID: 1375075620}
  m_Enabled: 1
  m_EditorHideFlags: 0
  m_Script: {fileID: -619905303, guid: f70555f144d8491a825f0804e09c671c, type: 3}
  m_Name: 
  m_EditorClassIdentifier: 
  m_FirstSelected: {fileID: 0}
  m_sendNavigationEvents: 1
  m_DragThreshold: 10
--- !u!4 &1375075623
Transform:
  m_ObjectHideFlags: 0
  m_CorrespondingSourceObject: {fileID: 0}
  m_PrefabInstance: {fileID: 0}
  m_PrefabAsset: {fileID: 0}
  m_GameObject: {fileID: 1375075620}
  m_LocalRotation: {x: 0, y: 0, z: 0, w: 1}
  m_LocalPosition: {x: 0, y: 0, z: 0}
  m_LocalScale: {x: 1, y: 1, z: 1}
  m_Children: []
  m_Father: {fileID: 0}
  m_RootOrder: 4
  m_LocalEulerAnglesHint: {x: 0, y: 0, z: 0}
--- !u!1 &1377996993
GameObject:
  m_ObjectHideFlags: 0
  m_CorrespondingSourceObject: {fileID: 0}
  m_PrefabInstance: {fileID: 0}
  m_PrefabAsset: {fileID: 0}
  serializedVersion: 6
  m_Component:
  - component: {fileID: 1377996994}
  - component: {fileID: 1377996997}
  - component: {fileID: 1377996996}
  - component: {fileID: 1377996995}
  m_Layer: 0
  m_Name: Cube
  m_TagString: Untagged
  m_Icon: {fileID: 0}
  m_NavMeshLayer: 0
  m_StaticEditorFlags: 0
  m_IsActive: 1
--- !u!4 &1377996994
Transform:
  m_ObjectHideFlags: 0
  m_CorrespondingSourceObject: {fileID: 0}
  m_PrefabInstance: {fileID: 0}
  m_PrefabAsset: {fileID: 0}
  m_GameObject: {fileID: 1377996993}
  m_LocalRotation: {x: -0, y: -0, z: -0, w: 1}
  m_LocalPosition: {x: 0, y: 0, z: 0}
  m_LocalScale: {x: 1, y: 1, z: 1}
  m_Children: []
  m_Father: {fileID: 1583254043}
  m_RootOrder: 0
  m_LocalEulerAnglesHint: {x: 0, y: 0, z: 0}
--- !u!65 &1377996995
BoxCollider:
  m_ObjectHideFlags: 0
  m_CorrespondingSourceObject: {fileID: 0}
  m_PrefabInstance: {fileID: 0}
  m_PrefabAsset: {fileID: 0}
  m_GameObject: {fileID: 1377996993}
  m_Material: {fileID: 0}
  m_IsTrigger: 0
  m_Enabled: 1
  serializedVersion: 2
  m_Size: {x: 1, y: 1, z: 1}
  m_Center: {x: 0, y: 0, z: 0}
--- !u!23 &1377996996
MeshRenderer:
  m_ObjectHideFlags: 0
  m_CorrespondingSourceObject: {fileID: 0}
  m_PrefabInstance: {fileID: 0}
  m_PrefabAsset: {fileID: 0}
  m_GameObject: {fileID: 1377996993}
  m_Enabled: 1
  m_CastShadows: 1
  m_ReceiveShadows: 1
  m_DynamicOccludee: 1
  m_MotionVectors: 1
  m_LightProbeUsage: 1
  m_ReflectionProbeUsage: 1
  m_RenderingLayerMask: 1
  m_RendererPriority: 0
  m_Materials:
  - {fileID: 10303, guid: 0000000000000000f000000000000000, type: 0}
  m_StaticBatchInfo:
    firstSubMesh: 0
    subMeshCount: 0
  m_StaticBatchRoot: {fileID: 0}
  m_ProbeAnchor: {fileID: 0}
  m_LightProbeVolumeOverride: {fileID: 0}
  m_ScaleInLightmap: 1
  m_PreserveUVs: 0
  m_IgnoreNormalsForChartDetection: 0
  m_ImportantGI: 0
  m_StitchLightmapSeams: 0
  m_SelectedEditorRenderState: 3
  m_MinimumChartSize: 4
  m_AutoUVMaxDistance: 0.5
  m_AutoUVMaxAngle: 89
  m_LightmapParameters: {fileID: 0}
  m_SortingLayerID: 0
  m_SortingLayer: 0
  m_SortingOrder: 0
--- !u!33 &1377996997
MeshFilter:
  m_ObjectHideFlags: 0
  m_CorrespondingSourceObject: {fileID: 0}
  m_PrefabInstance: {fileID: 0}
  m_PrefabAsset: {fileID: 0}
  m_GameObject: {fileID: 1377996993}
  m_Mesh: {fileID: 10202, guid: 0000000000000000e000000000000000, type: 0}
--- !u!1 &1583254042
GameObject:
  m_ObjectHideFlags: 0
  m_CorrespondingSourceObject: {fileID: 0}
  m_PrefabInstance: {fileID: 0}
  m_PrefabAsset: {fileID: 0}
  serializedVersion: 6
  m_Component:
  - component: {fileID: 1583254043}
  - component: {fileID: 1583254044}
  m_Layer: 0
  m_Name: Test Blocks
  m_TagString: Untagged
  m_Icon: {fileID: 0}
  m_NavMeshLayer: 0
  m_StaticEditorFlags: 0
  m_IsActive: 1
--- !u!4 &1583254043
Transform:
  m_ObjectHideFlags: 0
  m_CorrespondingSourceObject: {fileID: 0}
  m_PrefabInstance: {fileID: 0}
  m_PrefabAsset: {fileID: 0}
  m_GameObject: {fileID: 1583254042}
  m_LocalRotation: {x: 0, y: 0, z: 0, w: 1}
  m_LocalPosition: {x: 0, y: 0, z: 0}
  m_LocalScale: {x: 1, y: 1, z: 1}
  m_Children:
  - {fileID: 1377996994}
  - {fileID: 166172977}
  - {fileID: 677520714}
  - {fileID: 838924394}
  - {fileID: 686628302}
  - {fileID: 1973019138}
  - {fileID: 11120084}
  - {fileID: 34981862}
  - {fileID: 492168527}
  - {fileID: 368230274}
  - {fileID: 60631903}
  - {fileID: 1302649892}
  m_Father: {fileID: 0}
  m_RootOrder: 1
  m_LocalEulerAnglesHint: {x: 0, y: 0, z: 0}
--- !u!114 &1583254044
MonoBehaviour:
  m_ObjectHideFlags: 0
  m_CorrespondingSourceObject: {fileID: 0}
  m_PrefabInstance: {fileID: 0}
  m_PrefabAsset: {fileID: 0}
  m_GameObject: {fileID: 1583254042}
  m_Enabled: 1
  m_EditorHideFlags: 0
  m_Script: {fileID: 11500000, guid: 0be5766949d4e08419b71505ae99d5f1, type: 3}
  m_Name: 
  m_EditorClassIdentifier: 
--- !u!224 &1763759482 stripped
RectTransform:
  m_CorrespondingSourceObject: {fileID: 8833700088815196177, guid: d610fd759a537ab43806c0ff5b3b2396,
    type: 3}
  m_PrefabInstance: {fileID: 8833700090574687595}
  m_PrefabAsset: {fileID: 0}
--- !u!1 &1781307190
GameObject:
  m_ObjectHideFlags: 0
  m_CorrespondingSourceObject: {fileID: 0}
  m_PrefabInstance: {fileID: 0}
  m_PrefabAsset: {fileID: 0}
  serializedVersion: 6
  m_Component:
  - component: {fileID: 1781307191}
  - component: {fileID: 1781307193}
  - component: {fileID: 1781307192}
  m_Layer: 5
  m_Name: TMP SubMeshUI [Minecraft Regular Atlas Material]
  m_TagString: Untagged
  m_Icon: {fileID: 0}
  m_NavMeshLayer: 0
  m_StaticEditorFlags: 0
  m_IsActive: 1
--- !u!224 &1781307191
RectTransform:
  m_ObjectHideFlags: 0
  m_CorrespondingSourceObject: {fileID: 0}
  m_PrefabInstance: {fileID: 0}
  m_PrefabAsset: {fileID: 0}
  m_GameObject: {fileID: 1781307190}
  m_LocalRotation: {x: 0, y: 0, z: 0, w: 1}
  m_LocalPosition: {x: 0, y: 0, z: 0}
  m_LocalScale: {x: 1, y: 1, z: 1}
  m_Children: []
  m_Father: {fileID: 1926488982}
  m_RootOrder: 0
  m_LocalEulerAnglesHint: {x: 0, y: 0, z: 0}
  m_AnchorMin: {x: 0, y: 0}
  m_AnchorMax: {x: 1, y: 1}
  m_AnchoredPosition: {x: 0, y: 0}
  m_SizeDelta: {x: 0, y: 0}
  m_Pivot: {x: 0.5, y: 0.5}
--- !u!114 &1781307192
MonoBehaviour:
  m_ObjectHideFlags: 0
  m_CorrespondingSourceObject: {fileID: 0}
  m_PrefabInstance: {fileID: 0}
  m_PrefabAsset: {fileID: 0}
  m_GameObject: {fileID: 1781307190}
  m_Enabled: 1
  m_EditorHideFlags: 0
  m_Script: {fileID: 11500000, guid: 058cba836c1846c3aa1c5fd2e28aea77, type: 3}
  m_Name: 
  m_EditorClassIdentifier: 
  m_Material: {fileID: -6287451402155709184, guid: aa5c9da56c3d5a0429db3019bb24bf3b,
    type: 2}
  m_Color: {r: 1, g: 1, b: 1, a: 1}
  m_RaycastTarget: 1
  m_OnCullStateChanged:
    m_PersistentCalls:
      m_Calls: []
    m_TypeName: UnityEngine.UI.MaskableGraphic+CullStateChangedEvent, UnityEngine.UI,
      Version=1.0.0.0, Culture=neutral, PublicKeyToken=null
  m_fontAsset: {fileID: 0}
  m_spriteAsset: {fileID: 0}
  m_material: {fileID: 0}
  m_sharedMaterial: {fileID: -6287451402155709184, guid: aa5c9da56c3d5a0429db3019bb24bf3b,
    type: 2}
  m_isDefaultMaterial: 1
  m_padding: 1.25
  m_canvasRenderer: {fileID: 1781307193}
  m_TextComponent: {fileID: 1926488983}
  m_materialReferenceIndex: 1
--- !u!222 &1781307193
CanvasRenderer:
  m_ObjectHideFlags: 0
  m_CorrespondingSourceObject: {fileID: 0}
  m_PrefabInstance: {fileID: 0}
  m_PrefabAsset: {fileID: 0}
  m_GameObject: {fileID: 1781307190}
  m_CullTransparentMesh: 0
--- !u!1 &1926488981
GameObject:
  m_ObjectHideFlags: 0
  m_CorrespondingSourceObject: {fileID: 0}
  m_PrefabInstance: {fileID: 0}
  m_PrefabAsset: {fileID: 0}
  serializedVersion: 6
  m_Component:
  - component: {fileID: 1926488982}
  - component: {fileID: 1926488984}
  - component: {fileID: 1926488983}
  m_Layer: 5
  m_Name: Text (TMP)
  m_TagString: Untagged
  m_Icon: {fileID: 0}
  m_NavMeshLayer: 0
  m_StaticEditorFlags: 0
  m_IsActive: 1
--- !u!224 &1926488982
RectTransform:
  m_ObjectHideFlags: 0
  m_CorrespondingSourceObject: {fileID: 0}
  m_PrefabInstance: {fileID: 0}
  m_PrefabAsset: {fileID: 0}
  m_GameObject: {fileID: 1926488981}
  m_LocalRotation: {x: -0, y: -0, z: -0, w: 1}
  m_LocalPosition: {x: 0, y: 0, z: 0}
  m_LocalScale: {x: 1, y: 1, z: 1}
  m_Children:
  - {fileID: 1781307191}
  m_Father: {fileID: 504494737}
  m_RootOrder: 2
  m_LocalEulerAnglesHint: {x: 0, y: 0, z: 0}
  m_AnchorMin: {x: 0, y: 0}
  m_AnchorMax: {x: 1, y: 1}
  m_AnchoredPosition: {x: 2.5, y: 158.9}
  m_SizeDelta: {x: -5, y: 317.9}
  m_Pivot: {x: 0.5, y: 0.5}
--- !u!114 &1926488983
MonoBehaviour:
  m_ObjectHideFlags: 0
  m_CorrespondingSourceObject: {fileID: 0}
  m_PrefabInstance: {fileID: 0}
  m_PrefabAsset: {fileID: 0}
  m_GameObject: {fileID: 1926488981}
  m_Enabled: 1
  m_EditorHideFlags: 0
  m_Script: {fileID: 11500000, guid: f4688fdb7df04437aeb418b961361dc5, type: 3}
  m_Name: 
  m_EditorClassIdentifier: 
  m_Material: {fileID: 0}
  m_Color: {r: 1, g: 1, b: 1, a: 1}
  m_RaycastTarget: 1
  m_OnCullStateChanged:
    m_PersistentCalls:
      m_Calls: []
    m_TypeName: UnityEngine.UI.MaskableGraphic+CullStateChangedEvent, UnityEngine.UI,
      Version=1.0.0.0, Culture=neutral, PublicKeyToken=null
  m_text: '<font="Minecraft Regular SDF"><mark=#00000065><b><u><align=center>UI Chat
    Test</align></b></u>

    <color=#3f3ffe>Color </color><color=#be00be>Testing</color>

    <b>This is bold text</b> <i>and this is italic text.</i>

    <s>This is strikethrough text</s> and <u>this is underlined text.</u>


    This is left-aligned text,

    <align=center>this is center-aligned text,</align>

    <align=right>and this is right-aligned text.</align>'
  m_isRightToLeft: 0
  m_fontAsset: {fileID: 11400000, guid: 8f586378b4e144a9851e7b34d9b748ee, type: 2}
  m_sharedMaterial: {fileID: 2180264, guid: 8f586378b4e144a9851e7b34d9b748ee, type: 2}
  m_fontSharedMaterials: []
  m_fontMaterial: {fileID: 0}
  m_fontMaterials: []
  m_fontColor32:
    serializedVersion: 2
    rgba: 4294967295
  m_fontColor: {r: 1, g: 1, b: 1, a: 1}
  m_enableVertexGradient: 0
  m_colorMode: 3
  m_fontColorGradient:
    topLeft: {r: 1, g: 1, b: 1, a: 1}
    topRight: {r: 1, g: 1, b: 1, a: 1}
    bottomLeft: {r: 1, g: 1, b: 1, a: 1}
    bottomRight: {r: 1, g: 1, b: 1, a: 1}
  m_fontColorGradientPreset: {fileID: 0}
  m_spriteAsset: {fileID: 0}
  m_tintAllSprites: 0
  m_overrideHtmlColors: 0
  m_faceColor:
    serializedVersion: 2
    rgba: 4294967295
  m_outlineColor:
    serializedVersion: 2
    rgba: 4278190080
  m_fontSize: 19
  m_fontSizeBase: 19
  m_fontWeight: 400
  m_enableAutoSizing: 0
  m_fontSizeMin: 18
  m_fontSizeMax: 72
  m_fontStyle: 0
  m_textAlignment: 1025
  m_characterSpacing: 0
  m_wordSpacing: 0
  m_lineSpacing: -3
  m_lineSpacingMax: 0
  m_paragraphSpacing: 0
  m_charWidthMaxAdj: 0
  m_enableWordWrapping: 1
  m_wordWrappingRatios: 0.4
  m_overflowMode: 4
  m_firstOverflowCharacterIndex: -1
  m_linkedTextComponent: {fileID: 0}
  m_isLinkedTextComponent: 0
  m_isTextTruncated: 0
  m_enableKerning: 1
  m_enableExtraPadding: 0
  checkPaddingRequired: 0
  m_isRichText: 1
  m_parseCtrlCharacters: 1
  m_isOrthographic: 1
  m_isCullingEnabled: 0
  m_ignoreRectMaskCulling: 0
  m_ignoreCulling: 1
  m_horizontalMapping: 0
  m_verticalMapping: 1
  m_uvLineOffset: 0
  m_geometrySortingOrder: 0
  m_VertexBufferAutoSizeReduction: 1
  m_firstVisibleCharacter: 0
  m_useMaxVisibleDescender: 1
  m_pageToDisplay: 1
  m_margin: {x: 0, y: 0, z: 0, w: 0}
  m_textInfo:
    textComponent: {fileID: 1926488983}
    characterCount: 244
    spriteCount: 0
    spaceCount: 38
    wordCount: 41
    linkCount: 0
    lineCount: 8
    pageCount: 1
    materialCount: 1
  m_isUsingLegacyAnimationComponent: 0
  m_isVolumetricText: 0
  m_spriteAnimator: {fileID: 0}
  m_hasFontAssetChanged: 0
  m_subTextObjects:
  - {fileID: 0}
  - {fileID: 1781307192}
  - {fileID: 0}
  - {fileID: 0}
  - {fileID: 0}
  - {fileID: 0}
  - {fileID: 0}
  - {fileID: 0}
  m_baseMaterial: {fileID: 0}
  m_maskOffset: {x: 0, y: 0, z: 0, w: 0}
--- !u!222 &1926488984
CanvasRenderer:
  m_ObjectHideFlags: 0
  m_CorrespondingSourceObject: {fileID: 0}
  m_PrefabInstance: {fileID: 0}
  m_PrefabAsset: {fileID: 0}
  m_GameObject: {fileID: 1926488981}
  m_CullTransparentMesh: 0
--- !u!1 &1933294538
GameObject:
  m_ObjectHideFlags: 0
  m_CorrespondingSourceObject: {fileID: 0}
  m_PrefabInstance: {fileID: 0}
  m_PrefabAsset: {fileID: 0}
  serializedVersion: 6
  m_Component:
  - component: {fileID: 1933294539}
  - component: {fileID: 1933294540}
  m_Layer: 5
  m_Name: Chat
  m_TagString: Chat
  m_Icon: {fileID: 0}
  m_NavMeshLayer: 0
  m_StaticEditorFlags: 0
  m_IsActive: 1
--- !u!224 &1933294539
RectTransform:
  m_ObjectHideFlags: 0
  m_CorrespondingSourceObject: {fileID: 0}
  m_PrefabInstance: {fileID: 0}
  m_PrefabAsset: {fileID: 0}
  m_GameObject: {fileID: 1933294538}
  m_LocalRotation: {x: 0, y: 0, z: 0, w: 1}
  m_LocalPosition: {x: 0, y: 0, z: 0}
  m_LocalScale: {x: 1, y: 1, z: 1}
  m_Children:
  - {fileID: 464925236}
  - {fileID: 504494737}
  m_Father: {fileID: 23214445}
  m_RootOrder: 0
  m_LocalEulerAnglesHint: {x: 0, y: 0, z: 0}
  m_AnchorMin: {x: 0, y: 0}
  m_AnchorMax: {x: 1, y: 0}
  m_AnchoredPosition: {x: 0, y: 158.3}
  m_SizeDelta: {x: 0, y: 316.7}
  m_Pivot: {x: 0.5, y: 0.5}
--- !u!114 &1933294540
MonoBehaviour:
  m_ObjectHideFlags: 0
  m_CorrespondingSourceObject: {fileID: 0}
  m_PrefabInstance: {fileID: 0}
  m_PrefabAsset: {fileID: 0}
  m_GameObject: {fileID: 1933294538}
  m_Enabled: 1
  m_EditorHideFlags: 0
  m_Script: {fileID: 11500000, guid: 3d1c6d11521c50648a58b943f51f9f22, type: 3}
  m_Name: 
  m_EditorClassIdentifier: 
  ChatBox: {fileID: 1926488983}
  MaxMessages: 100
  ChatInput: {fileID: 464925237}
--- !u!1 &1968976371
GameObject:
  m_ObjectHideFlags: 0
  m_CorrespondingSourceObject: {fileID: 0}
  m_PrefabInstance: {fileID: 0}
  m_PrefabAsset: {fileID: 0}
  serializedVersion: 6
  m_Component:
  - component: {fileID: 1968976372}
  - component: {fileID: 1968976376}
  - component: {fileID: 1968976375}
  - component: {fileID: 1968976374}
  - component: {fileID: 1968976373}
  m_Layer: 5
  m_Name: Panel
  m_TagString: Untagged
  m_Icon: {fileID: 0}
  m_NavMeshLayer: 0
  m_StaticEditorFlags: 0
  m_IsActive: 1
--- !u!224 &1968976372
RectTransform:
  m_ObjectHideFlags: 0
  m_CorrespondingSourceObject: {fileID: 0}
  m_PrefabInstance: {fileID: 0}
  m_PrefabAsset: {fileID: 0}
  m_GameObject: {fileID: 1968976371}
  m_LocalRotation: {x: 0, y: 0, z: 0, w: 1}
  m_LocalPosition: {x: 0, y: 0, z: 0}
  m_LocalScale: {x: 1, y: 1, z: 1}
  m_Children:
  - {fileID: 1763759482}
  m_Father: {fileID: 38015107}
  m_RootOrder: 0
  m_LocalEulerAnglesHint: {x: 0, y: 0, z: 0}
  m_AnchorMin: {x: 0.5, y: 1}
  m_AnchorMax: {x: 0.5, y: 1}
  m_AnchoredPosition: {x: 0, y: -10}
  m_SizeDelta: {x: 0, y: 0}
  m_Pivot: {x: 0.5, y: 1}
--- !u!114 &1968976373
MonoBehaviour:
  m_ObjectHideFlags: 0
  m_CorrespondingSourceObject: {fileID: 0}
  m_PrefabInstance: {fileID: 0}
  m_PrefabAsset: {fileID: 0}
  m_GameObject: {fileID: 1968976371}
  m_Enabled: 1
  m_EditorHideFlags: 0
  m_Script: {fileID: -765806418, guid: f70555f144d8491a825f0804e09c671c, type: 3}
  m_Name: 
  m_EditorClassIdentifier: 
  m_Material: {fileID: 0}
  m_Color: {r: 0, g: 0, b: 0, a: 0.15294118}
  m_RaycastTarget: 0
  m_OnCullStateChanged:
    m_PersistentCalls:
      m_Calls: []
    m_TypeName: UnityEngine.UI.MaskableGraphic+CullStateChangedEvent, UnityEngine.UI,
      Version=1.0.0.0, Culture=neutral, PublicKeyToken=null
  m_Sprite: {fileID: 0}
  m_Type: 0
  m_PreserveAspect: 0
  m_FillCenter: 1
  m_FillMethod: 4
  m_FillAmount: 1
  m_FillClockwise: 1
  m_FillOrigin: 0
  m_UseSpriteMesh: 0
--- !u!114 &1968976374
MonoBehaviour:
  m_ObjectHideFlags: 0
  m_CorrespondingSourceObject: {fileID: 0}
  m_PrefabInstance: {fileID: 0}
  m_PrefabAsset: {fileID: 0}
  m_GameObject: {fileID: 1968976371}
  m_Enabled: 1
  m_EditorHideFlags: 0
  m_Script: {fileID: 1741964061, guid: f70555f144d8491a825f0804e09c671c, type: 3}
  m_Name: 
  m_EditorClassIdentifier: 
  m_HorizontalFit: 2
  m_VerticalFit: 2
--- !u!114 &1968976375
MonoBehaviour:
  m_ObjectHideFlags: 0
  m_CorrespondingSourceObject: {fileID: 0}
  m_PrefabInstance: {fileID: 0}
  m_PrefabAsset: {fileID: 0}
  m_GameObject: {fileID: 1968976371}
  m_Enabled: 1
  m_EditorHideFlags: 0
  m_Script: {fileID: -2095666955, guid: f70555f144d8491a825f0804e09c671c, type: 3}
  m_Name: 
  m_EditorClassIdentifier: 
  m_Padding:
    m_Left: 0
    m_Right: 0
    m_Top: 0
    m_Bottom: 0
  m_ChildAlignment: 0
  m_StartCorner: 0
  m_StartAxis: 0
  m_CellSize: {x: 150, y: 25}
  m_Spacing: {x: 0, y: 0}
  m_Constraint: 0
  m_ConstraintCount: 1
--- !u!222 &1968976376
CanvasRenderer:
  m_ObjectHideFlags: 0
  m_CorrespondingSourceObject: {fileID: 0}
  m_PrefabInstance: {fileID: 0}
  m_PrefabAsset: {fileID: 0}
  m_GameObject: {fileID: 1968976371}
  m_CullTransparentMesh: 0
--- !u!1 &1973019137
GameObject:
  m_ObjectHideFlags: 0
  m_CorrespondingSourceObject: {fileID: 0}
  m_PrefabInstance: {fileID: 0}
  m_PrefabAsset: {fileID: 0}
  serializedVersion: 6
  m_Component:
  - component: {fileID: 1973019138}
  - component: {fileID: 1973019141}
  - component: {fileID: 1973019140}
  - component: {fileID: 1973019139}
  m_Layer: 0
  m_Name: Cube (5)
  m_TagString: Untagged
  m_Icon: {fileID: 0}
  m_NavMeshLayer: 0
  m_StaticEditorFlags: 0
  m_IsActive: 1
--- !u!4 &1973019138
Transform:
  m_ObjectHideFlags: 0
  m_CorrespondingSourceObject: {fileID: 0}
  m_PrefabInstance: {fileID: 0}
  m_PrefabAsset: {fileID: 0}
  m_GameObject: {fileID: 1973019137}
  m_LocalRotation: {x: -0, y: -0, z: -0, w: 1}
  m_LocalPosition: {x: -1, y: 0, z: 1}
  m_LocalScale: {x: 1, y: 1, z: 1}
  m_Children: []
  m_Father: {fileID: 1583254043}
  m_RootOrder: 5
  m_LocalEulerAnglesHint: {x: 0, y: 0, z: 0}
--- !u!65 &1973019139
BoxCollider:
  m_ObjectHideFlags: 0
  m_CorrespondingSourceObject: {fileID: 0}
  m_PrefabInstance: {fileID: 0}
  m_PrefabAsset: {fileID: 0}
  m_GameObject: {fileID: 1973019137}
  m_Material: {fileID: 0}
  m_IsTrigger: 0
  m_Enabled: 1
  serializedVersion: 2
  m_Size: {x: 1, y: 1, z: 1}
  m_Center: {x: 0, y: 0, z: 0}
--- !u!23 &1973019140
MeshRenderer:
  m_ObjectHideFlags: 0
  m_CorrespondingSourceObject: {fileID: 0}
  m_PrefabInstance: {fileID: 0}
  m_PrefabAsset: {fileID: 0}
  m_GameObject: {fileID: 1973019137}
  m_Enabled: 1
  m_CastShadows: 1
  m_ReceiveShadows: 1
  m_DynamicOccludee: 1
  m_MotionVectors: 1
  m_LightProbeUsage: 1
  m_ReflectionProbeUsage: 1
  m_RenderingLayerMask: 1
  m_RendererPriority: 0
  m_Materials:
  - {fileID: 10303, guid: 0000000000000000f000000000000000, type: 0}
  m_StaticBatchInfo:
    firstSubMesh: 0
    subMeshCount: 0
  m_StaticBatchRoot: {fileID: 0}
  m_ProbeAnchor: {fileID: 0}
  m_LightProbeVolumeOverride: {fileID: 0}
  m_ScaleInLightmap: 1
  m_PreserveUVs: 0
  m_IgnoreNormalsForChartDetection: 0
  m_ImportantGI: 0
  m_StitchLightmapSeams: 0
  m_SelectedEditorRenderState: 3
  m_MinimumChartSize: 4
  m_AutoUVMaxDistance: 0.5
  m_AutoUVMaxAngle: 89
  m_LightmapParameters: {fileID: 0}
  m_SortingLayerID: 0
  m_SortingLayer: 0
  m_SortingOrder: 0
--- !u!33 &1973019141
MeshFilter:
  m_ObjectHideFlags: 0
  m_CorrespondingSourceObject: {fileID: 0}
  m_PrefabInstance: {fileID: 0}
  m_PrefabAsset: {fileID: 0}
  m_GameObject: {fileID: 1973019137}
  m_Mesh: {fileID: 10202, guid: 0000000000000000e000000000000000, type: 0}
--- !u!1 &1981791337
GameObject:
  m_ObjectHideFlags: 0
  m_CorrespondingSourceObject: {fileID: 0}
  m_PrefabInstance: {fileID: 0}
  m_PrefabAsset: {fileID: 0}
  serializedVersion: 6
  m_Component:
  - component: {fileID: 1981791338}
  - component: {fileID: 1981791340}
  - component: {fileID: 1981791339}
  m_Layer: 5
  m_Name: Text
  m_TagString: Untagged
  m_Icon: {fileID: 0}
  m_NavMeshLayer: 0
  m_StaticEditorFlags: 0
  m_IsActive: 1
--- !u!224 &1981791338
RectTransform:
  m_ObjectHideFlags: 0
  m_CorrespondingSourceObject: {fileID: 0}
  m_PrefabInstance: {fileID: 0}
  m_PrefabAsset: {fileID: 0}
  m_GameObject: {fileID: 1981791337}
  m_LocalRotation: {x: 0, y: 0, z: 0, w: 1}
  m_LocalPosition: {x: 0, y: 0, z: 0}
  m_LocalScale: {x: 1, y: 1, z: 1}
  m_Children: []
  m_Father: {fileID: 464925236}
  m_RootOrder: 0
  m_LocalEulerAnglesHint: {x: 0, y: 0, z: 0}
  m_AnchorMin: {x: 0, y: 0}
  m_AnchorMax: {x: 1, y: 1}
  m_AnchoredPosition: {x: 0, y: 1.4}
  m_SizeDelta: {x: -8.42, y: -2.81}
  m_Pivot: {x: 0.5, y: 0.5}
--- !u!114 &1981791339
MonoBehaviour:
  m_ObjectHideFlags: 0
  m_CorrespondingSourceObject: {fileID: 0}
  m_PrefabInstance: {fileID: 0}
  m_PrefabAsset: {fileID: 0}
  m_GameObject: {fileID: 1981791337}
  m_Enabled: 1
  m_EditorHideFlags: 0
  m_Script: {fileID: 708705254, guid: f70555f144d8491a825f0804e09c671c, type: 3}
  m_Name: 
  m_EditorClassIdentifier: 
  m_Material: {fileID: 0}
  m_Color: {r: 1, g: 1, b: 1, a: 1}
  m_RaycastTarget: 1
  m_OnCullStateChanged:
    m_PersistentCalls:
      m_Calls: []
    m_TypeName: UnityEngine.UI.MaskableGraphic+CullStateChangedEvent, UnityEngine.UI,
      Version=1.0.0.0, Culture=neutral, PublicKeyToken=null
  m_FontData:
    m_Font: {fileID: 12800000, guid: b942bb4b81a14d444bb96e662b3797b8, type: 3}
    m_FontSize: 14
    m_FontStyle: 0
    m_BestFit: 1
    m_MinSize: 10
    m_MaxSize: 40
    m_Alignment: 0
    m_AlignByGeometry: 0
    m_RichText: 0
    m_HorizontalOverflow: 1
    m_VerticalOverflow: 0
    m_LineSpacing: 1
  m_Text: Chat input field
--- !u!222 &1981791340
CanvasRenderer:
  m_ObjectHideFlags: 0
  m_CorrespondingSourceObject: {fileID: 0}
  m_PrefabInstance: {fileID: 0}
  m_PrefabAsset: {fileID: 0}
  m_GameObject: {fileID: 1981791337}
  m_CullTransparentMesh: 0
<<<<<<< HEAD
--- !u!1 &2092068966
GameObject:
  m_ObjectHideFlags: 0
  m_CorrespondingSourceObject: {fileID: 0}
  m_PrefabInstance: {fileID: 0}
  m_PrefabAsset: {fileID: 0}
  serializedVersion: 6
  m_Component:
  - component: {fileID: 2092068967}
  - component: {fileID: 2092068969}
  - component: {fileID: 2092068968}
  - component: {fileID: 2092068970}
  m_Layer: 5
  m_Name: ChatHistory
  m_TagString: Untagged
  m_Icon: {fileID: 0}
  m_NavMeshLayer: 0
  m_StaticEditorFlags: 0
  m_IsActive: 0
--- !u!224 &2092068967
RectTransform:
  m_ObjectHideFlags: 0
  m_CorrespondingSourceObject: {fileID: 0}
  m_PrefabInstance: {fileID: 0}
  m_PrefabAsset: {fileID: 0}
  m_GameObject: {fileID: 2092068966}
  m_LocalRotation: {x: 0, y: 0, z: 0, w: 1}
  m_LocalPosition: {x: 0, y: 0, z: 0}
  m_LocalScale: {x: 1, y: 1, z: 1}
  m_Children: []
  m_Father: {fileID: 504494737}
  m_RootOrder: 1
  m_LocalEulerAnglesHint: {x: 0, y: 0, z: 0}
  m_AnchorMin: {x: 0, y: 0}
  m_AnchorMax: {x: 1, y: 1}
  m_AnchoredPosition: {x: 7.5, y: 0}
  m_SizeDelta: {x: -15, y: 0}
  m_Pivot: {x: 0.5, y: 0.5}
--- !u!114 &2092068968
MonoBehaviour:
  m_ObjectHideFlags: 0
  m_CorrespondingSourceObject: {fileID: 0}
  m_PrefabInstance: {fileID: 0}
  m_PrefabAsset: {fileID: 0}
  m_GameObject: {fileID: 2092068966}
  m_Enabled: 1
  m_EditorHideFlags: 0
  m_Script: {fileID: 708705254, guid: f70555f144d8491a825f0804e09c671c, type: 3}
  m_Name: 
  m_EditorClassIdentifier: 
  m_Material: {fileID: 0}
  m_Color: {r: 0.19607843, g: 0.19607843, b: 0.19607843, a: 1}
  m_RaycastTarget: 1
  m_OnCullStateChanged:
    m_PersistentCalls:
      m_Calls: []
    m_TypeName: UnityEngine.UI.MaskableGraphic+CullStateChangedEvent, UnityEngine.UI,
      Version=1.0.0.0, Culture=neutral, PublicKeyToken=null
  m_FontData:
    m_Font: {fileID: 12800000, guid: b942bb4b81a14d444bb96e662b3797b8, type: 3}
    m_FontSize: 19
    m_FontStyle: 0
    m_BestFit: 0
    m_MinSize: 1
    m_MaxSize: 40
    m_Alignment: 6
    m_AlignByGeometry: 1
    m_RichText: 1
    m_HorizontalOverflow: 0
    m_VerticalOverflow: 0
    m_LineSpacing: 1
  m_Text: '<b>UI Chat Test</b>

    <color=#3f3ffe>Color</color><color=#be00be>Testing</color>

    <b>This is bold text</b> <i>and this is italic text.</i>

    <i>djgaven588 was killed by flying TNT</i>

    <t> Looser

    <djgaven588> I would like to see you outrun supersonic nukes.

    <t> I bet I could

    <i>t was killed by flying TNT</i>'
--- !u!222 &2092068969
CanvasRenderer:
  m_ObjectHideFlags: 0
  m_CorrespondingSourceObject: {fileID: 0}
  m_PrefabInstance: {fileID: 0}
  m_PrefabAsset: {fileID: 0}
  m_GameObject: {fileID: 2092068966}
  m_CullTransparentMesh: 0
--- !u!114 &2092068970
MonoBehaviour:
  m_ObjectHideFlags: 0
  m_CorrespondingSourceObject: {fileID: 0}
  m_PrefabInstance: {fileID: 0}
  m_PrefabAsset: {fileID: 0}
  m_GameObject: {fileID: 2092068966}
  m_Enabled: 1
  m_EditorHideFlags: 0
  m_Script: {fileID: 11500000, guid: 13ec0f539b2fffa4391a3ad804ae84ec, type: 3}
  m_Name: 
  m_EditorClassIdentifier: 
=======
--- !u!1001 &8833700090574687595
PrefabInstance:
  m_ObjectHideFlags: 0
  serializedVersion: 2
  m_Modification:
    m_TransformParent: {fileID: 1968976372}
    m_Modifications:
    - target: {fileID: 8833700088815196178, guid: d610fd759a537ab43806c0ff5b3b2396,
        type: 3}
      propertyPath: m_Name
      value: Player Entry
      objectReference: {fileID: 0}
    - target: {fileID: 8833700088815196177, guid: d610fd759a537ab43806c0ff5b3b2396,
        type: 3}
      propertyPath: m_LocalPosition.x
      value: 0
      objectReference: {fileID: 0}
    - target: {fileID: 8833700088815196177, guid: d610fd759a537ab43806c0ff5b3b2396,
        type: 3}
      propertyPath: m_LocalPosition.y
      value: 0
      objectReference: {fileID: 0}
    - target: {fileID: 8833700088815196177, guid: d610fd759a537ab43806c0ff5b3b2396,
        type: 3}
      propertyPath: m_LocalPosition.z
      value: 0
      objectReference: {fileID: 0}
    - target: {fileID: 8833700088815196177, guid: d610fd759a537ab43806c0ff5b3b2396,
        type: 3}
      propertyPath: m_LocalRotation.x
      value: -0
      objectReference: {fileID: 0}
    - target: {fileID: 8833700088815196177, guid: d610fd759a537ab43806c0ff5b3b2396,
        type: 3}
      propertyPath: m_LocalRotation.y
      value: -0
      objectReference: {fileID: 0}
    - target: {fileID: 8833700088815196177, guid: d610fd759a537ab43806c0ff5b3b2396,
        type: 3}
      propertyPath: m_LocalRotation.z
      value: -0
      objectReference: {fileID: 0}
    - target: {fileID: 8833700088815196177, guid: d610fd759a537ab43806c0ff5b3b2396,
        type: 3}
      propertyPath: m_LocalRotation.w
      value: 1
      objectReference: {fileID: 0}
    - target: {fileID: 8833700088815196177, guid: d610fd759a537ab43806c0ff5b3b2396,
        type: 3}
      propertyPath: m_RootOrder
      value: 0
      objectReference: {fileID: 0}
    - target: {fileID: 8833700088815196177, guid: d610fd759a537ab43806c0ff5b3b2396,
        type: 3}
      propertyPath: m_LocalEulerAnglesHint.x
      value: 0
      objectReference: {fileID: 0}
    - target: {fileID: 8833700088815196177, guid: d610fd759a537ab43806c0ff5b3b2396,
        type: 3}
      propertyPath: m_LocalEulerAnglesHint.y
      value: 0
      objectReference: {fileID: 0}
    - target: {fileID: 8833700088815196177, guid: d610fd759a537ab43806c0ff5b3b2396,
        type: 3}
      propertyPath: m_LocalEulerAnglesHint.z
      value: 0
      objectReference: {fileID: 0}
    - target: {fileID: 8833700088815196177, guid: d610fd759a537ab43806c0ff5b3b2396,
        type: 3}
      propertyPath: m_AnchoredPosition.x
      value: 0
      objectReference: {fileID: 0}
    - target: {fileID: 8833700088815196177, guid: d610fd759a537ab43806c0ff5b3b2396,
        type: 3}
      propertyPath: m_AnchoredPosition.y
      value: 0
      objectReference: {fileID: 0}
    - target: {fileID: 8833700088815196177, guid: d610fd759a537ab43806c0ff5b3b2396,
        type: 3}
      propertyPath: m_SizeDelta.x
      value: 0
      objectReference: {fileID: 0}
    - target: {fileID: 8833700088815196177, guid: d610fd759a537ab43806c0ff5b3b2396,
        type: 3}
      propertyPath: m_SizeDelta.y
      value: 0
      objectReference: {fileID: 0}
    - target: {fileID: 8833700088815196177, guid: d610fd759a537ab43806c0ff5b3b2396,
        type: 3}
      propertyPath: m_AnchorMin.x
      value: 0
      objectReference: {fileID: 0}
    - target: {fileID: 8833700088815196177, guid: d610fd759a537ab43806c0ff5b3b2396,
        type: 3}
      propertyPath: m_AnchorMin.y
      value: 0
      objectReference: {fileID: 0}
    - target: {fileID: 8833700088815196177, guid: d610fd759a537ab43806c0ff5b3b2396,
        type: 3}
      propertyPath: m_AnchorMax.x
      value: 0
      objectReference: {fileID: 0}
    - target: {fileID: 8833700088815196177, guid: d610fd759a537ab43806c0ff5b3b2396,
        type: 3}
      propertyPath: m_AnchorMax.y
      value: 0
      objectReference: {fileID: 0}
    - target: {fileID: 8833700088815196177, guid: d610fd759a537ab43806c0ff5b3b2396,
        type: 3}
      propertyPath: m_Pivot.x
      value: 0.5
      objectReference: {fileID: 0}
    - target: {fileID: 8833700088815196177, guid: d610fd759a537ab43806c0ff5b3b2396,
        type: 3}
      propertyPath: m_Pivot.y
      value: 1.0000006
      objectReference: {fileID: 0}
    m_RemovedComponents: []
  m_SourcePrefab: {fileID: 100100000, guid: d610fd759a537ab43806c0ff5b3b2396, type: 3}
>>>>>>> 1817f15a
<|MERGE_RESOLUTION|>--- conflicted
+++ resolved
@@ -435,19 +435,11 @@
   m_Father: {fileID: 23214445}
   m_RootOrder: 1
   m_LocalEulerAnglesHint: {x: 0, y: 0, z: 0}
-<<<<<<< HEAD
-  m_AnchorMin: {x: 0.5, y: 1}
-  m_AnchorMax: {x: 0.5, y: 1}
-  m_AnchoredPosition: {x: 0, y: -135}
-  m_SizeDelta: {x: 500, y: 270}
-  m_Pivot: {x: 0.5, y: 0.5}
-=======
   m_AnchorMin: {x: 0, y: 0}
   m_AnchorMax: {x: 1, y: 1}
   m_AnchoredPosition: {x: 0, y: 0}
   m_SizeDelta: {x: 0, y: 0}
   m_Pivot: {x: 0.5, y: 1}
->>>>>>> 1817f15a
 --- !u!114 &38015108
 MonoBehaviour:
   m_ObjectHideFlags: 0
@@ -462,10 +454,8 @@
   m_EditorClassIdentifier: 
   PlayerListPanel: {fileID: 1968976371}
   PlayerListKey: 9
-<<<<<<< HEAD
   playerListEntryPrefab: {fileID: 6281303160580220764, guid: 32c1fd2ca2f7623419858746799791f7,
     type: 3}
-=======
 --- !u!222 &38015112
 CanvasRenderer:
   m_ObjectHideFlags: 0
@@ -474,7 +464,6 @@
   m_PrefabAsset: {fileID: 0}
   m_GameObject: {fileID: 38015106}
   m_CullTransparentMesh: 0
->>>>>>> 1817f15a
 --- !u!1 &60631902
 GameObject:
   m_ObjectHideFlags: 0
@@ -657,108 +646,6 @@
   m_PrefabAsset: {fileID: 0}
   m_GameObject: {fileID: 166172976}
   m_Mesh: {fileID: 10202, guid: 0000000000000000e000000000000000, type: 0}
-<<<<<<< HEAD
---- !u!1 &266405660
-GameObject:
-  m_ObjectHideFlags: 0
-  m_CorrespondingSourceObject: {fileID: 0}
-  m_PrefabInstance: {fileID: 0}
-  m_PrefabAsset: {fileID: 0}
-  serializedVersion: 6
-  m_Component:
-  - component: {fileID: 266405661}
-  - component: {fileID: 266405663}
-  - component: {fileID: 266405662}
-  - component: {fileID: 266405664}
-  m_Layer: 5
-  m_Name: Panel
-  m_TagString: Untagged
-  m_Icon: {fileID: 0}
-  m_NavMeshLayer: 0
-  m_StaticEditorFlags: 0
-  m_IsActive: 1
---- !u!224 &266405661
-RectTransform:
-  m_ObjectHideFlags: 0
-  m_CorrespondingSourceObject: {fileID: 0}
-  m_PrefabInstance: {fileID: 0}
-  m_PrefabAsset: {fileID: 0}
-  m_GameObject: {fileID: 266405660}
-  m_LocalRotation: {x: 0, y: 0, z: 0, w: 1}
-  m_LocalPosition: {x: 0, y: 0, z: 0}
-  m_LocalScale: {x: 1, y: 1, z: 1}
-  m_Children: []
-  m_Father: {fileID: 38015107}
-  m_RootOrder: 0
-  m_LocalEulerAnglesHint: {x: 0, y: 0, z: 0}
-  m_AnchorMin: {x: 0, y: 0}
-  m_AnchorMax: {x: 1, y: 1}
-  m_AnchoredPosition: {x: 0, y: 0}
-  m_SizeDelta: {x: 0, y: 0}
-  m_Pivot: {x: 0.5, y: 0.5}
---- !u!114 &266405662
-MonoBehaviour:
-  m_ObjectHideFlags: 0
-  m_CorrespondingSourceObject: {fileID: 0}
-  m_PrefabInstance: {fileID: 0}
-  m_PrefabAsset: {fileID: 0}
-  m_GameObject: {fileID: 266405660}
-  m_Enabled: 1
-  m_EditorHideFlags: 0
-  m_Script: {fileID: -765806418, guid: f70555f144d8491a825f0804e09c671c, type: 3}
-  m_Name: 
-  m_EditorClassIdentifier: 
-  m_Material: {fileID: 0}
-  m_Color: {r: 1, g: 1, b: 1, a: 0.392}
-  m_RaycastTarget: 1
-  m_OnCullStateChanged:
-    m_PersistentCalls:
-      m_Calls: []
-    m_TypeName: UnityEngine.UI.MaskableGraphic+CullStateChangedEvent, UnityEngine.UI,
-      Version=1.0.0.0, Culture=neutral, PublicKeyToken=null
-  m_Sprite: {fileID: 0}
-  m_Type: 1
-  m_PreserveAspect: 0
-  m_FillCenter: 1
-  m_FillMethod: 4
-  m_FillAmount: 1
-  m_FillClockwise: 1
-  m_FillOrigin: 0
-  m_UseSpriteMesh: 0
---- !u!222 &266405663
-CanvasRenderer:
-  m_ObjectHideFlags: 0
-  m_CorrespondingSourceObject: {fileID: 0}
-  m_PrefabInstance: {fileID: 0}
-  m_PrefabAsset: {fileID: 0}
-  m_GameObject: {fileID: 266405660}
-  m_CullTransparentMesh: 0
---- !u!114 &266405664
-MonoBehaviour:
-  m_ObjectHideFlags: 0
-  m_CorrespondingSourceObject: {fileID: 0}
-  m_PrefabInstance: {fileID: 0}
-  m_PrefabAsset: {fileID: 0}
-  m_GameObject: {fileID: 266405660}
-  m_Enabled: 1
-  m_EditorHideFlags: 0
-  m_Script: {fileID: -2095666955, guid: f70555f144d8491a825f0804e09c671c, type: 3}
-  m_Name: 
-  m_EditorClassIdentifier: 
-  m_Padding:
-    m_Left: 0
-    m_Right: 0
-    m_Top: 0
-    m_Bottom: 0
-  m_ChildAlignment: 0
-  m_StartCorner: 0
-  m_StartAxis: 0
-  m_CellSize: {x: 247.5, y: 30}
-  m_Spacing: {x: 5, y: 0}
-  m_Constraint: 0
-  m_ConstraintCount: 2
-=======
->>>>>>> 1817f15a
 --- !u!1 &368230273
 GameObject:
   m_ObjectHideFlags: 0
@@ -1126,15 +1013,14 @@
   m_LocalScale: {x: 1, y: 1, z: 1}
   m_Children:
   - {fileID: 1176929296}
-  - {fileID: 2092068967}
   - {fileID: 1926488982}
   m_Father: {fileID: 1933294539}
   m_RootOrder: 1
   m_LocalEulerAnglesHint: {x: 0, y: 0, z: 0}
   m_AnchorMin: {x: 0, y: 0}
   m_AnchorMax: {x: 0, y: 1}
-  m_AnchoredPosition: {x: 350, y: -35}
-  m_SizeDelta: {x: 700, y: -150}
+  m_AnchoredPosition: {x: 350, y: -30}
+  m_SizeDelta: {x: 700, y: -140}
   m_Pivot: {x: 0.5, y: 0.5}
 --- !u!114 &504494738
 MonoBehaviour:
@@ -2031,82 +1917,6 @@
     type: 3}
   m_PrefabInstance: {fileID: 8833700090574687595}
   m_PrefabAsset: {fileID: 0}
---- !u!1 &1781307190
-GameObject:
-  m_ObjectHideFlags: 0
-  m_CorrespondingSourceObject: {fileID: 0}
-  m_PrefabInstance: {fileID: 0}
-  m_PrefabAsset: {fileID: 0}
-  serializedVersion: 6
-  m_Component:
-  - component: {fileID: 1781307191}
-  - component: {fileID: 1781307193}
-  - component: {fileID: 1781307192}
-  m_Layer: 5
-  m_Name: TMP SubMeshUI [Minecraft Regular Atlas Material]
-  m_TagString: Untagged
-  m_Icon: {fileID: 0}
-  m_NavMeshLayer: 0
-  m_StaticEditorFlags: 0
-  m_IsActive: 1
---- !u!224 &1781307191
-RectTransform:
-  m_ObjectHideFlags: 0
-  m_CorrespondingSourceObject: {fileID: 0}
-  m_PrefabInstance: {fileID: 0}
-  m_PrefabAsset: {fileID: 0}
-  m_GameObject: {fileID: 1781307190}
-  m_LocalRotation: {x: 0, y: 0, z: 0, w: 1}
-  m_LocalPosition: {x: 0, y: 0, z: 0}
-  m_LocalScale: {x: 1, y: 1, z: 1}
-  m_Children: []
-  m_Father: {fileID: 1926488982}
-  m_RootOrder: 0
-  m_LocalEulerAnglesHint: {x: 0, y: 0, z: 0}
-  m_AnchorMin: {x: 0, y: 0}
-  m_AnchorMax: {x: 1, y: 1}
-  m_AnchoredPosition: {x: 0, y: 0}
-  m_SizeDelta: {x: 0, y: 0}
-  m_Pivot: {x: 0.5, y: 0.5}
---- !u!114 &1781307192
-MonoBehaviour:
-  m_ObjectHideFlags: 0
-  m_CorrespondingSourceObject: {fileID: 0}
-  m_PrefabInstance: {fileID: 0}
-  m_PrefabAsset: {fileID: 0}
-  m_GameObject: {fileID: 1781307190}
-  m_Enabled: 1
-  m_EditorHideFlags: 0
-  m_Script: {fileID: 11500000, guid: 058cba836c1846c3aa1c5fd2e28aea77, type: 3}
-  m_Name: 
-  m_EditorClassIdentifier: 
-  m_Material: {fileID: -6287451402155709184, guid: aa5c9da56c3d5a0429db3019bb24bf3b,
-    type: 2}
-  m_Color: {r: 1, g: 1, b: 1, a: 1}
-  m_RaycastTarget: 1
-  m_OnCullStateChanged:
-    m_PersistentCalls:
-      m_Calls: []
-    m_TypeName: UnityEngine.UI.MaskableGraphic+CullStateChangedEvent, UnityEngine.UI,
-      Version=1.0.0.0, Culture=neutral, PublicKeyToken=null
-  m_fontAsset: {fileID: 0}
-  m_spriteAsset: {fileID: 0}
-  m_material: {fileID: 0}
-  m_sharedMaterial: {fileID: -6287451402155709184, guid: aa5c9da56c3d5a0429db3019bb24bf3b,
-    type: 2}
-  m_isDefaultMaterial: 1
-  m_padding: 1.25
-  m_canvasRenderer: {fileID: 1781307193}
-  m_TextComponent: {fileID: 1926488983}
-  m_materialReferenceIndex: 1
---- !u!222 &1781307193
-CanvasRenderer:
-  m_ObjectHideFlags: 0
-  m_CorrespondingSourceObject: {fileID: 0}
-  m_PrefabInstance: {fileID: 0}
-  m_PrefabAsset: {fileID: 0}
-  m_GameObject: {fileID: 1781307190}
-  m_CullTransparentMesh: 0
 --- !u!1 &1926488981
 GameObject:
   m_ObjectHideFlags: 0
@@ -2118,6 +1928,7 @@
   - component: {fileID: 1926488982}
   - component: {fileID: 1926488984}
   - component: {fileID: 1926488983}
+  - component: {fileID: 1926488985}
   m_Layer: 5
   m_Name: Text (TMP)
   m_TagString: Untagged
@@ -2135,15 +1946,14 @@
   m_LocalRotation: {x: -0, y: -0, z: -0, w: 1}
   m_LocalPosition: {x: 0, y: 0, z: 0}
   m_LocalScale: {x: 1, y: 1, z: 1}
-  m_Children:
-  - {fileID: 1781307191}
+  m_Children: []
   m_Father: {fileID: 504494737}
-  m_RootOrder: 2
+  m_RootOrder: 1
   m_LocalEulerAnglesHint: {x: 0, y: 0, z: 0}
   m_AnchorMin: {x: 0, y: 0}
   m_AnchorMax: {x: 1, y: 1}
-  m_AnchoredPosition: {x: 2.5, y: 158.9}
-  m_SizeDelta: {x: -5, y: 317.9}
+  m_AnchoredPosition: {x: 5, y: 0}
+  m_SizeDelta: {x: -20, y: -4}
   m_Pivot: {x: 0.5, y: 0.5}
 --- !u!114 &1926488983
 MonoBehaviour:
@@ -2165,8 +1975,7 @@
       m_Calls: []
     m_TypeName: UnityEngine.UI.MaskableGraphic+CullStateChangedEvent, UnityEngine.UI,
       Version=1.0.0.0, Culture=neutral, PublicKeyToken=null
-  m_text: '<font="Minecraft Regular SDF"><mark=#00000065><b><u><align=center>UI Chat
-    Test</align></b></u>
+  m_text: '<b><u><align=center>UI Chat Test</align></b></u>
 
     <color=#3f3ffe>Color </color><color=#be00be>Testing</color>
 
@@ -2181,8 +1990,9 @@
 
     <align=right>and this is right-aligned text.</align>'
   m_isRightToLeft: 0
-  m_fontAsset: {fileID: 11400000, guid: 8f586378b4e144a9851e7b34d9b748ee, type: 2}
-  m_sharedMaterial: {fileID: 2180264, guid: 8f586378b4e144a9851e7b34d9b748ee, type: 2}
+  m_fontAsset: {fileID: 11400000, guid: aa5c9da56c3d5a0429db3019bb24bf3b, type: 2}
+  m_sharedMaterial: {fileID: -6287451402155709184, guid: aa5c9da56c3d5a0429db3019bb24bf3b,
+    type: 2}
   m_fontSharedMaterials: []
   m_fontMaterial: {fileID: 0}
   m_fontMaterials: []
@@ -2224,7 +2034,7 @@
   m_enableWordWrapping: 1
   m_wordWrappingRatios: 0.4
   m_overflowMode: 4
-  m_firstOverflowCharacterIndex: -1
+  m_firstOverflowCharacterIndex: 183
   m_linkedTextComponent: {fileID: 0}
   m_isLinkedTextComponent: 0
   m_isTextTruncated: 0
@@ -2248,10 +2058,10 @@
   m_margin: {x: 0, y: 0, z: 0, w: 0}
   m_textInfo:
     textComponent: {fileID: 1926488983}
-    characterCount: 244
+    characterCount: 214
     spriteCount: 0
-    spaceCount: 38
-    wordCount: 41
+    spaceCount: 36
+    wordCount: 36
     linkCount: 0
     lineCount: 8
     pageCount: 1
@@ -2262,7 +2072,7 @@
   m_hasFontAssetChanged: 0
   m_subTextObjects:
   - {fileID: 0}
-  - {fileID: 1781307192}
+  - {fileID: 0}
   - {fileID: 0}
   - {fileID: 0}
   - {fileID: 0}
@@ -2279,6 +2089,18 @@
   m_PrefabAsset: {fileID: 0}
   m_GameObject: {fileID: 1926488981}
   m_CullTransparentMesh: 0
+--- !u!114 &1926488985
+MonoBehaviour:
+  m_ObjectHideFlags: 0
+  m_CorrespondingSourceObject: {fileID: 0}
+  m_PrefabInstance: {fileID: 0}
+  m_PrefabAsset: {fileID: 0}
+  m_GameObject: {fileID: 1926488981}
+  m_Enabled: 1
+  m_EditorHideFlags: 0
+  m_Script: {fileID: 11500000, guid: 13ec0f539b2fffa4391a3ad804ae84ec, type: 3}
+  m_Name: 
+  m_EditorClassIdentifier: 
 --- !u!1 &1933294538
 GameObject:
   m_ObjectHideFlags: 0
@@ -2617,114 +2439,6 @@
   m_PrefabAsset: {fileID: 0}
   m_GameObject: {fileID: 1981791337}
   m_CullTransparentMesh: 0
-<<<<<<< HEAD
---- !u!1 &2092068966
-GameObject:
-  m_ObjectHideFlags: 0
-  m_CorrespondingSourceObject: {fileID: 0}
-  m_PrefabInstance: {fileID: 0}
-  m_PrefabAsset: {fileID: 0}
-  serializedVersion: 6
-  m_Component:
-  - component: {fileID: 2092068967}
-  - component: {fileID: 2092068969}
-  - component: {fileID: 2092068968}
-  - component: {fileID: 2092068970}
-  m_Layer: 5
-  m_Name: ChatHistory
-  m_TagString: Untagged
-  m_Icon: {fileID: 0}
-  m_NavMeshLayer: 0
-  m_StaticEditorFlags: 0
-  m_IsActive: 0
---- !u!224 &2092068967
-RectTransform:
-  m_ObjectHideFlags: 0
-  m_CorrespondingSourceObject: {fileID: 0}
-  m_PrefabInstance: {fileID: 0}
-  m_PrefabAsset: {fileID: 0}
-  m_GameObject: {fileID: 2092068966}
-  m_LocalRotation: {x: 0, y: 0, z: 0, w: 1}
-  m_LocalPosition: {x: 0, y: 0, z: 0}
-  m_LocalScale: {x: 1, y: 1, z: 1}
-  m_Children: []
-  m_Father: {fileID: 504494737}
-  m_RootOrder: 1
-  m_LocalEulerAnglesHint: {x: 0, y: 0, z: 0}
-  m_AnchorMin: {x: 0, y: 0}
-  m_AnchorMax: {x: 1, y: 1}
-  m_AnchoredPosition: {x: 7.5, y: 0}
-  m_SizeDelta: {x: -15, y: 0}
-  m_Pivot: {x: 0.5, y: 0.5}
---- !u!114 &2092068968
-MonoBehaviour:
-  m_ObjectHideFlags: 0
-  m_CorrespondingSourceObject: {fileID: 0}
-  m_PrefabInstance: {fileID: 0}
-  m_PrefabAsset: {fileID: 0}
-  m_GameObject: {fileID: 2092068966}
-  m_Enabled: 1
-  m_EditorHideFlags: 0
-  m_Script: {fileID: 708705254, guid: f70555f144d8491a825f0804e09c671c, type: 3}
-  m_Name: 
-  m_EditorClassIdentifier: 
-  m_Material: {fileID: 0}
-  m_Color: {r: 0.19607843, g: 0.19607843, b: 0.19607843, a: 1}
-  m_RaycastTarget: 1
-  m_OnCullStateChanged:
-    m_PersistentCalls:
-      m_Calls: []
-    m_TypeName: UnityEngine.UI.MaskableGraphic+CullStateChangedEvent, UnityEngine.UI,
-      Version=1.0.0.0, Culture=neutral, PublicKeyToken=null
-  m_FontData:
-    m_Font: {fileID: 12800000, guid: b942bb4b81a14d444bb96e662b3797b8, type: 3}
-    m_FontSize: 19
-    m_FontStyle: 0
-    m_BestFit: 0
-    m_MinSize: 1
-    m_MaxSize: 40
-    m_Alignment: 6
-    m_AlignByGeometry: 1
-    m_RichText: 1
-    m_HorizontalOverflow: 0
-    m_VerticalOverflow: 0
-    m_LineSpacing: 1
-  m_Text: '<b>UI Chat Test</b>
-
-    <color=#3f3ffe>Color</color><color=#be00be>Testing</color>
-
-    <b>This is bold text</b> <i>and this is italic text.</i>
-
-    <i>djgaven588 was killed by flying TNT</i>
-
-    <t> Looser
-
-    <djgaven588> I would like to see you outrun supersonic nukes.
-
-    <t> I bet I could
-
-    <i>t was killed by flying TNT</i>'
---- !u!222 &2092068969
-CanvasRenderer:
-  m_ObjectHideFlags: 0
-  m_CorrespondingSourceObject: {fileID: 0}
-  m_PrefabInstance: {fileID: 0}
-  m_PrefabAsset: {fileID: 0}
-  m_GameObject: {fileID: 2092068966}
-  m_CullTransparentMesh: 0
---- !u!114 &2092068970
-MonoBehaviour:
-  m_ObjectHideFlags: 0
-  m_CorrespondingSourceObject: {fileID: 0}
-  m_PrefabInstance: {fileID: 0}
-  m_PrefabAsset: {fileID: 0}
-  m_GameObject: {fileID: 2092068966}
-  m_Enabled: 1
-  m_EditorHideFlags: 0
-  m_Script: {fileID: 11500000, guid: 13ec0f539b2fffa4391a3ad804ae84ec, type: 3}
-  m_Name: 
-  m_EditorClassIdentifier: 
-=======
 --- !u!1001 &8833700090574687595
 PrefabInstance:
   m_ObjectHideFlags: 0
@@ -2842,6 +2556,27 @@
       propertyPath: m_Pivot.y
       value: 1.0000006
       objectReference: {fileID: 0}
+    - target: {fileID: 8833700088815196176, guid: d610fd759a537ab43806c0ff5b3b2396,
+        type: 3}
+      propertyPath: m_fontAsset
+      value: 
+      objectReference: {fileID: 11400000, guid: aa5c9da56c3d5a0429db3019bb24bf3b,
+        type: 2}
+    - target: {fileID: 8833700088815196176, guid: d610fd759a537ab43806c0ff5b3b2396,
+        type: 3}
+      propertyPath: m_sharedMaterial
+      value: 
+      objectReference: {fileID: -6287451402155709184, guid: aa5c9da56c3d5a0429db3019bb24bf3b,
+        type: 2}
+    - target: {fileID: 8833700088815196176, guid: d610fd759a537ab43806c0ff5b3b2396,
+        type: 3}
+      propertyPath: m_textInfo.spaceCount
+      value: 1
+      objectReference: {fileID: 0}
+    - target: {fileID: 8833700088815196176, guid: d610fd759a537ab43806c0ff5b3b2396,
+        type: 3}
+      propertyPath: m_textInfo.wordCount
+      value: 2
+      objectReference: {fileID: 0}
     m_RemovedComponents: []
-  m_SourcePrefab: {fileID: 100100000, guid: d610fd759a537ab43806c0ff5b3b2396, type: 3}
->>>>>>> 1817f15a
+  m_SourcePrefab: {fileID: 100100000, guid: d610fd759a537ab43806c0ff5b3b2396, type: 3}