--- conflicted
+++ resolved
@@ -929,11 +929,7 @@
   m_CaretColor: {r: 0.19607843, g: 0.19607843, b: 0.19607843, a: 1}
   m_CustomCaretColor: 0
   m_SelectionColor: {r: 1, g: 1, b: 1, a: 0.7529412}
-<<<<<<< HEAD
-  m_Text: Chat input field
-=======
   m_Text: 
->>>>>>> c0cf22f6
   m_CaretBlinkRate: 0.85
   m_CaretWidth: 1
   m_ReadOnly: 0
@@ -1994,8 +1990,6 @@
   m_Script: {fileID: 11500000, guid: 0be5766949d4e08419b71505ae99d5f1, type: 3}
   m_Name: 
   m_EditorClassIdentifier: 
-<<<<<<< HEAD
-=======
 --- !u!1 &1781307190
 GameObject:
   m_ObjectHideFlags: 0
@@ -2244,7 +2238,6 @@
   m_PrefabAsset: {fileID: 0}
   m_GameObject: {fileID: 1926488981}
   m_CullTransparentMesh: 0
->>>>>>> c0cf22f6
 --- !u!1 &1933294538
 GameObject:
   m_ObjectHideFlags: 0
@@ -2459,11 +2452,7 @@
     m_HorizontalOverflow: 1
     m_VerticalOverflow: 0
     m_LineSpacing: 1
-<<<<<<< HEAD
   m_Text: Chat input field
-=======
-  m_Text: 
->>>>>>> c0cf22f6
 --- !u!222 &1981791340
 CanvasRenderer:
   m_ObjectHideFlags: 0
