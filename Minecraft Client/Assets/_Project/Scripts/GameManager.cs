--- conflicted
+++ resolved
@@ -319,14 +319,10 @@
                 PlayerLibrary.HandleUpdatePacket(playerInfo);
 				break;
 			case ClientboundIDs.CHAT_MESSAGE:
-<<<<<<< HEAD
                 ChatMessage chatMsg = new ChatMessage(new ChatMessagePacket(data));
 
                 Debug.Log($"Chat message: {chatMsg.PlaintextMessage}");
                 ChatHistoryManager.AddMessage(chatMsg.PlaintextMessage);
-=======
-				Chat.HandleChatPacket(new ChatMessagePacket(data));
->>>>>>> c0cf22f6
 				break;
             case ClientboundIDs.ENTITY_METADATA:
                 EntityMetadataPacket metadata = new EntityMetadataPacket(data);
